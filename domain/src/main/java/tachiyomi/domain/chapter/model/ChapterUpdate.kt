package tachiyomi.domain.chapter.model

data class ChapterUpdate(
    val id: Long,
    val mangaId: Long? = null,
    val read: Boolean? = null,
    val bookmark: Boolean? = null,
    val lastPageRead: Long? = null,
    val dateFetch: Long? = null,
    val sourceOrder: Long? = null,
    val url: String? = null,
    val name: String? = null,
    val dateUpload: Long? = null,
    val chapterNumber: Double? = null,
    val scanlator: String? = null,
<<<<<<< HEAD
    val version: Long? = null
=======
    val version: Long? = null,
>>>>>>> 6e0bc981
)

fun Chapter.toChapterUpdate(): ChapterUpdate {
    return ChapterUpdate(
        id,
        mangaId,
        read,
        bookmark,
        lastPageRead,
        dateFetch,
        sourceOrder,
        url,
        name,
        dateUpload,
        chapterNumber,
        scanlator,
<<<<<<< HEAD
        version
=======
        version,
>>>>>>> 6e0bc981
    )
}<|MERGE_RESOLUTION|>--- conflicted
+++ resolved
@@ -13,11 +13,7 @@
     val dateUpload: Long? = null,
     val chapterNumber: Double? = null,
     val scanlator: String? = null,
-<<<<<<< HEAD
-    val version: Long? = null
-=======
     val version: Long? = null,
->>>>>>> 6e0bc981
 )
 
 fun Chapter.toChapterUpdate(): ChapterUpdate {
@@ -34,10 +30,6 @@
         dateUpload,
         chapterNumber,
         scanlator,
-<<<<<<< HEAD
-        version
-=======
         version,
->>>>>>> 6e0bc981
     )
 }