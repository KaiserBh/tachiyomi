package tachiyomi.domain.manga.model

import eu.kanade.tachiyomi.source.model.UpdateStrategy
import tachiyomi.core.preference.TriState
import java.io.Serializable

data class Manga(
    val id: Long,
    val source: Long,
    val favorite: Boolean,
    val lastUpdate: Long,
    val nextUpdate: Long,
    val calculateInterval: Int,
    val dateAdded: Long,
    val viewerFlags: Long,
    val chapterFlags: Long,
    val coverLastModified: Long,
    val url: String,
    val title: String,
    val artist: String?,
    val author: String?,
    val description: String?,
    val genre: List<String>?,
    val status: Long,
    val thumbnailUrl: String?,
    val updateStrategy: UpdateStrategy,
    val initialized: Boolean,
<<<<<<< HEAD
    val lastModifiedAt: Long?,
=======
    val lastModifiedAt: Long,
    val favoriteModifiedAt: Long?,
>>>>>>> 3aa6e7ae
) : Serializable {

    val sorting: Long
        get() = chapterFlags and CHAPTER_SORTING_MASK

    val displayMode: Long
        get() = chapterFlags and CHAPTER_DISPLAY_MASK

    val unreadFilterRaw: Long
        get() = chapterFlags and CHAPTER_UNREAD_MASK

    val downloadedFilterRaw: Long
        get() = chapterFlags and CHAPTER_DOWNLOADED_MASK

    val bookmarkedFilterRaw: Long
        get() = chapterFlags and CHAPTER_BOOKMARKED_MASK

    val unreadFilter: TriState
        get() = when (unreadFilterRaw) {
            CHAPTER_SHOW_UNREAD -> TriState.ENABLED_IS
            CHAPTER_SHOW_READ -> TriState.ENABLED_NOT
            else -> TriState.DISABLED
        }

    val bookmarkedFilter: TriState
        get() = when (bookmarkedFilterRaw) {
            CHAPTER_SHOW_BOOKMARKED -> TriState.ENABLED_IS
            CHAPTER_SHOW_NOT_BOOKMARKED -> TriState.ENABLED_NOT
            else -> TriState.DISABLED
        }

    fun sortDescending(): Boolean {
        return chapterFlags and CHAPTER_SORT_DIR_MASK == CHAPTER_SORT_DESC
    }

    companion object {
        // Generic filter that does not filter anything
        const val SHOW_ALL = 0x00000000L

        const val CHAPTER_SORT_DESC = 0x00000000L
        const val CHAPTER_SORT_ASC = 0x00000001L
        const val CHAPTER_SORT_DIR_MASK = 0x00000001L

        const val CHAPTER_SHOW_UNREAD = 0x00000002L
        const val CHAPTER_SHOW_READ = 0x00000004L
        const val CHAPTER_UNREAD_MASK = 0x00000006L

        const val CHAPTER_SHOW_DOWNLOADED = 0x00000008L
        const val CHAPTER_SHOW_NOT_DOWNLOADED = 0x00000010L
        const val CHAPTER_DOWNLOADED_MASK = 0x00000018L

        const val CHAPTER_SHOW_BOOKMARKED = 0x00000020L
        const val CHAPTER_SHOW_NOT_BOOKMARKED = 0x00000040L
        const val CHAPTER_BOOKMARKED_MASK = 0x00000060L

        const val CHAPTER_SORTING_SOURCE = 0x00000000L
        const val CHAPTER_SORTING_NUMBER = 0x00000100L
        const val CHAPTER_SORTING_UPLOAD_DATE = 0x00000200L
        const val CHAPTER_SORTING_MASK = 0x00000300L

        const val CHAPTER_DISPLAY_NAME = 0x00000000L
        const val CHAPTER_DISPLAY_NUMBER = 0x00100000L
        const val CHAPTER_DISPLAY_MASK = 0x00100000L

        fun create() = Manga(
            id = -1L,
            url = "",
            title = "",
            source = -1L,
            favorite = false,
            lastUpdate = 0L,
            nextUpdate = 0L,
            calculateInterval = 0,
            dateAdded = 0L,
            viewerFlags = 0L,
            chapterFlags = 0L,
            coverLastModified = 0L,
            artist = null,
            author = null,
            description = null,
            genre = null,
            status = 0L,
            thumbnailUrl = null,
            updateStrategy = UpdateStrategy.ALWAYS_UPDATE,
            initialized = false,
            lastModifiedAt = 0L,
<<<<<<< HEAD
=======
            favoriteModifiedAt = null,
>>>>>>> 3aa6e7ae
        )
    }
}<|MERGE_RESOLUTION|>--- conflicted
+++ resolved
@@ -25,12 +25,8 @@
     val thumbnailUrl: String?,
     val updateStrategy: UpdateStrategy,
     val initialized: Boolean,
-<<<<<<< HEAD
-    val lastModifiedAt: Long?,
-=======
     val lastModifiedAt: Long,
     val favoriteModifiedAt: Long?,
->>>>>>> 3aa6e7ae
 ) : Serializable {
 
     val sorting: Long
@@ -117,10 +113,7 @@
             updateStrategy = UpdateStrategy.ALWAYS_UPDATE,
             initialized = false,
             lastModifiedAt = 0L,
-<<<<<<< HEAD
-=======
             favoriteModifiedAt = null,
->>>>>>> 3aa6e7ae
         )
     }
 }