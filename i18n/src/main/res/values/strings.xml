<?xml version="1.0" encoding="utf-8"?>
<resources>
    <string name="app_name" translatable="false">Tachiyomi</string>

    <!-- Generic strings -->
    <string name="on">On</string>
    <string name="off">Off</string>

    <!-- Models -->
    <string name="name">Name</string>
    <string name="categories">Categories</string>
    <string name="manga">Library entries</string>
    <string name="chapters">Chapters</string>
    <string name="track">Tracking</string>
    <string name="delete_downloaded">Delete downloaded</string>
    <string name="history">History</string>

    <!-- Screen titles -->
    <string name="label_more">More</string>
    <string name="label_settings">Settings</string>
    <string name="label_download_queue">Download queue</string>
    <string name="label_library">Library</string>
    <string name="label_recent_updates">Updates</string>
    <string name="label_recent_manga">History</string>
    <string name="label_sources">Sources</string>
    <string name="label_backup">Backup</string>
    <string name="label_backup_and_sync">Backup and Sync</string>
    <string name="label_sync">Sync</string>
    <string name="label_stats">Statistics</string>
    <string name="label_migration">Migrate</string>
    <string name="label_extensions">Extensions</string>
    <string name="label_extension_info">Extension info</string>
    <string name="label_help">Help</string>
    <string name="label_default">Default</string>
    <string name="label_warning">Warning</string>

    <!-- Shared labels -->
    <string name="label_started">Started</string>
    <string name="label_local">Local</string>
    <string name="label_downloaded">Downloaded</string>

    <string name="unlock_app">Unlock Tachiyomi</string>
    <string name="confirm_lock_change">Authenticate to confirm change</string>
    <string name="confirm_exit">Press back again to exit</string>

    <!-- Actions -->
    <string name="action_settings">Settings</string>
    <string name="action_menu">Menu</string>
    <string name="action_filter">Filter</string>
    <string name="action_set_interval">Set interval</string>
    <string name="action_filter_bookmarked">Bookmarked</string>
    <string name="action_filter_tracked">Tracked</string>
    <string name="action_filter_unread">Unread</string>
    <string name="action_filter_interval_custom">Customized fetch interval</string>
    <string name="action_filter_interval_long">Fetch monthly (28 days)</string>
    <string name="action_filter_interval_late">Late 10+ check</string>
    <string name="action_filter_interval_dropped">Dropped? Late 20+ and 2 months</string>
    <string name="action_filter_interval_passed">Passed check period</string>
    <!-- reserved for #4048 -->
    <string name="action_filter_empty">Remove filter</string>
    <string name="action_sort_alpha">Alphabetically</string>
    <string name="action_sort_count">Total entries</string>
    <string name="action_sort_total">Total chapters</string>
    <string name="action_sort_last_read">Last read</string>
    <string name="action_sort_last_manga_update">Last update check</string>
    <string name="action_sort_unread_count">Unread count</string>
    <string name="action_sort_next_updated">Next expected update</string>
    <string name="action_sort_latest_chapter">Latest chapter</string>
    <string name="action_sort_chapter_fetch_date">Chapter fetch date</string>
    <string name="action_sort_date_added">Date added</string>
    <string name="action_search">Search</string>
    <string name="action_search_hint">Search…</string>
    <string name="action_search_settings">Search settings</string>
    <string name="action_global_search">Global search</string>
    <string name="action_select_all">Select all</string>
    <string name="action_select_inverse">Select inverse</string>
    <string name="action_mark_as_read">Mark as read</string>
    <string name="action_mark_as_unread">Mark as unread</string>
    <string name="action_mark_previous_as_read">Mark previous as read</string>
    <string name="action_download">Download</string>
    <string name="action_bookmark">Bookmark chapter</string>
    <string name="action_remove_bookmark">Unbookmark chapter</string>
    <string name="action_delete">Delete</string>
    <string name="action_update_library">Update library</string>
    <string name="action_enable_all">Enable all</string>
    <string name="action_disable_all">Disable all</string>
    <string name="action_edit">Edit</string>
    <string name="action_add">Add</string>
    <string name="action_update_category">Update category</string>
    <string name="action_open_random_manga">Open random entry</string>
    <string name="action_add_category">Add category</string>
    <string name="action_edit_categories">Edit categories</string>
    <string name="action_rename_category">Rename category</string>
    <string name="action_move_category">Set categories</string>
    <string name="delete_category_confirmation">Do you wish to delete the category \"%s\"?</string>
    <string name="delete_category">Delete category</string>
    <string name="action_edit_cover">Edit cover</string>
    <string name="action_view_chapters">View chapters</string>
    <string name="action_pause">Pause</string>
    <string name="action_previous_chapter">Previous chapter</string>
    <string name="action_next_chapter">Next chapter</string>
    <string name="action_retry">Retry</string>
    <string name="action_remove">Remove</string>
    <string name="action_remove_everything">Remove everything</string>
    <string name="action_start">Start</string>
    <string name="action_resume">Resume</string>
    <string name="action_open_in_browser">Open in browser</string>
    <string name="action_show_manga">Show entry</string>
    <string name="action_copy_to_clipboard">Copy to clipboard</string>
    <!-- Do not translate "WebView" -->
    <string name="action_open_in_web_view">Open in WebView</string>
    <string name="action_web_view" translatable="false">WebView</string>
    <string name="action_migrate">Migrate</string>
    <string name="action_display_mode">Display mode</string>
    <string name="action_display">Display</string>
    <string name="action_display_grid">Compact grid</string>
    <string name="action_display_comfortable_grid">Comfortable grid</string>
    <string name="action_display_list">List</string>
    <string name="action_display_cover_only_grid">Cover-only grid</string>
    <string name="action_display_download_badge">Downloaded chapters</string>
    <string name="action_display_local_badge">Local source</string>
    <string name="action_display_language_badge">Language</string>
    <string name="action_display_show_tabs">Show category tabs</string>
    <string name="action_display_show_number_of_items">Show number of items</string>
    <string name="action_display_show_continue_reading_button">Continue reading button</string>
    <string name="action_disable">Disable</string>
    <string name="action_pin">Pin</string>
    <string name="action_unpin">Unpin</string>
    <string name="action_cancel">Cancel</string>
    <string name="action_ok">OK</string>
    <string name="action_cancel_all">Cancel all</string>
    <string name="cancel_all_for_series">Cancel all for this series</string>
    <string name="action_sort">Sort</string>
    <string name="action_order_by_upload_date">By upload date</string>
    <string name="action_order_by_chapter_number">By chapter number</string>
    <string name="action_newest">Newest</string>
    <string name="action_oldest">Oldest</string>
    <string name="action_asc">Ascending</string>
    <string name="action_desc">Descending</string>
    <string name="action_move_to_top">Move to top</string>
    <string name="action_move_to_top_all_for_series">Move series to top</string>
    <string name="action_move_to_bottom">Move to bottom</string>
    <string name="action_install">Install</string>
    <string name="action_share">Share</string>
    <string name="action_save">Save</string>
    <string name="action_reset">Reset</string>
    <!-- missing undo feature after Compose rewrite #7454 -->
    <string name="action_undo">Undo</string>
    <string name="action_close">Close</string>
    <string name="action_open_log">Open log</string>
    <string name="action_show_errors">Tap to see details</string>
    <string name="action_restore">Restore</string>
    <string name="action_webview_back">Back</string>
    <string name="action_webview_forward">Forward</string>
    <string name="action_webview_refresh">Refresh</string>
    <string name="action_start_downloading_now">Start downloading now</string>
    <string name="action_faq_and_guides">FAQ and Guides</string>
    <string name="action_not_now">Not now</string>

    <!-- Operations -->
    <string name="loading">Loading…</string>
    <string name="internal_error">InternalError: Check crash logs for further information</string>

    <!-- Shortcuts-->
    <string name="app_not_available">App not available</string>

    <!-- Preferences -->
      <!-- Subsections -->
    <string name="pref_category_general">General</string>
    <string name="pref_category_appearance">Appearance</string>
    <string name="pref_category_library">Library</string>
    <string name="pref_category_reader">Reader</string>
    <string name="pref_category_downloads">Downloads</string>
    <string name="pref_category_tracking">Tracking</string>
    <string name="pref_category_advanced">Advanced</string>
    <string name="pref_category_about">About</string>

    <string name="pref_appearance_summary">Theme, date &amp; time format</string>
    <string name="pref_library_summary">Categories, global update, chapter swipe</string>
    <string name="pref_reader_summary">Reading mode, display, navigation</string>
    <string name="pref_downloads_summary">Automatic download, download ahead</string>
    <string name="pref_tracking_summary">One-way progress sync, enhanced sync</string>
    <string name="pref_browse_summary">Sources, extensions, global search</string>
    <string name="pref_backup_and_sync_summary">Manual &amp; automatic backups and sync</string>
    <string name="pref_security_summary">App lock, secure screen</string>
    <string name="pref_advanced_summary">Dump crash logs, battery optimizations</string>

      <!-- General section -->
    <string name="pref_category_theme">Theme</string>
    <string name="pref_theme_mode">Dark mode</string>
    <string name="theme_system">Follow system</string>
    <string name="theme_light">Off</string>
    <string name="theme_dark">On</string>
    <string name="pref_app_theme">App theme</string>
    <string name="theme_monet">Dynamic</string>
    <string name="theme_greenapple">Green Apple</string>
    <string name="theme_lavender">Lavender</string>
    <string name="theme_midnightdusk">Midnight Dusk</string>
    <string name="theme_strawberrydaiquiri">Strawberry Daiquiri</string>
    <string name="theme_tako">Tako</string>
    <string name="theme_tealturquoise">Teal &amp; Turquoise</string>
    <string name="theme_yinyang">Yin &amp; Yang</string>
    <string name="theme_yotsuba">Yotsuba</string>
    <string name="theme_tidalwave">Tidal Wave</string>
    <string name="pref_dark_theme_pure_black">Pure black dark mode</string>
    <string name="pref_date_format">Date format</string>

    <string name="pref_manage_notifications">Manage notifications</string>
    <string name="pref_app_language">App language</string>

    <string name="pref_category_security">Security and privacy</string>
    <string name="lock_with_biometrics">Require unlock</string>
    <string name="lock_when_idle">Lock when idle</string>
    <string name="lock_always">Always</string>
    <string name="lock_never">Never</string>
    <plurals name="lock_after_mins">
        <item quantity="one">After %1$s minute</item>
        <item quantity="other">After %1$s minutes</item>
    </plurals>
    <string name="hide_notification_content">Hide notification content</string>
    <string name="secure_screen">Secure screen</string>
    <string name="secure_screen_summary">Secure screen hides app contents when switching apps and block screenshots</string>

    <string name="pref_category_nsfw_content">NSFW (18+) sources</string>
    <string name="pref_show_nsfw_source">Show in sources and extensions lists</string>
    <string name="parental_controls_info">This does not prevent unofficial or potentially incorrectly flagged extensions from surfacing NSFW (18+) content within the app.</string>

    <string name="relative_time_today">Today</string>
    <plurals name="relative_time">
        <item quantity="one">Yesterday</item>
        <item quantity="other">%1$d days ago</item>
    </plurals>

      <!-- Library section -->
    <string name="pref_category_display">Display</string>
    <string name="pref_library_columns">Grid size</string>
    <string name="pref_library_columns_per_row">%d per row</string>
    <string name="portrait">Portrait</string>
    <string name="landscape">Landscape</string>

    <string name="pref_category_library_update">Global update</string>
    <string name="pref_library_update_interval">Automatic updates</string>
    <string name="update_never">Off</string>
    <string name="update_30min">Every 30 minutes</string>
    <string name="update_1hour">Every hour</string>
    <string name="update_3hour">Every 3 hours</string>
    <string name="update_6hour">Every 6 hours</string>
    <string name="update_12hour">Every 12 hours</string>
    <string name="update_24hour">Daily</string>
    <string name="update_48hour">Every 2 days</string>
    <string name="update_72hour">Every 3 days</string>
    <string name="update_weekly">Weekly</string>
    <string name="pref_library_update_restriction">Automatic updates device restrictions</string>
    <string name="connected_to_wifi">Only on Wi-Fi</string>
    <string name="network_not_metered">Only on unmetered network</string>
    <string name="charging">When charging</string>
    <string name="battery_not_low">When battery not low</string>
    <string name="restrictions">Restrictions: %s</string>

    <string name="pref_library_update_manga_restriction">Skip updating entries</string>
    <string name="pref_update_only_completely_read">With unread chapter(s)</string>
    <string name="pref_update_only_non_completed">With \"Completed\" status</string>
    <string name="pref_update_only_started">That haven\'t been started</string>
    <string name="pref_library_update_show_tab_badge">Show unread count on Updates icon</string>
    <string name="pref_update_only_in_release_period">Outside expected release period</string>

    <string name="pref_library_update_refresh_metadata">Automatically refresh metadata</string>
    <string name="pref_library_update_refresh_metadata_summary">Check for new cover and details when updating library</string>
    <string name="pref_library_update_refresh_trackers">Automatically refresh trackers</string>
    <string name="pref_library_update_refresh_trackers_summary">Update trackers when updating library</string>

    <string name="default_category">Default category</string>
    <string name="default_category_summary">Always ask</string>
    <string name="categorized_display_settings">Per-category settings for sort</string>
    <plurals name="num_categories">
        <item quantity="one">%d category</item>
        <item quantity="other">%d categories</item>
    </plurals>
    <string name="pref_library_update_categories_details">Entries in excluded categories will not be updated even if they are also in included categories.</string>
    <string name="all">All</string>
    <string name="none">None</string>
    <string name="include">Include: %s</string>
    <string name="exclude">Exclude: %s</string>

    <string name="pref_chapter_swipe">Chapter swipe</string>
    <!-- This should be to the left for RTL locales -->
    <string name="pref_chapter_swipe_end">Swipe to right action</string>
    <!-- This should be to the right for RTL locales -->
    <string name="pref_chapter_swipe_start">Swipe to left action</string>

      <!-- Extension section -->
    <string name="multi_lang">Multi</string>
    <string name="ext_updates_pending">Updates pending</string>
    <string name="ext_update">Update</string>
    <string name="ext_update_all">Update all</string>
    <string name="ext_obsolete">Obsolete</string>
    <string name="ext_install">Install</string>
    <string name="ext_pending">Pending</string>
    <string name="ext_downloading">Downloading</string>
    <string name="ext_installing">Installing</string>
    <string name="ext_installed">Installed</string>
    <string name="ext_trust">Trust</string>
    <string name="ext_unofficial">Unofficial</string>
    <string name="ext_untrusted">Untrusted</string>
    <string name="ext_uninstall">Uninstall</string>
    <string name="ext_app_info">App info</string>
    <string name="untrusted_extension">Untrusted extension</string>
    <string name="untrusted_extension_message">This extension was signed with an untrusted certificate and wasn\'t activated.\n\nA malicious extension could read any login credentials stored in Tachiyomi or execute arbitrary code.\n\nBy trusting this certificate you accept these risks.</string>
    <string name="obsolete_extension_message">This extension is no longer available. It may not function properly and can cause issues with the app. Uninstalling it is recommended.</string>
    <string name="unofficial_extension_message">This extension is not from the official Tachiyomi extensions list.</string>
    <string name="extension_api_error">Failed to get extensions list</string>
    <string name="ext_info_version">Version</string>
    <string name="ext_info_language">Language</string>
    <string name="ext_info_age_rating">Age rating</string>
    <string name="ext_nsfw_short">18+</string>
    <string name="ext_nsfw_warning">Sources from this extension may contain NSFW (18+) content</string>
    <string name="ext_install_service_notif">Installing extension…</string>
    <string name="ext_installer_pref">Installer</string>
    <string name="ext_installer_legacy">Legacy</string>
    <string name="ext_installer_packageinstaller" translatable="false">PackageInstaller</string>
    <string name="ext_installer_shizuku" translatable="false">Shizuku</string>
    <string name="ext_installer_shizuku_stopped">Shizuku is not running</string>
    <string name="ext_installer_shizuku_unavailable_dialog">Install and start Shizuku to use Shizuku as extension installer.</string>

      <!-- Reader section -->
    <string name="pref_fullscreen">Fullscreen</string>
    <string name="pref_show_navigation_mode">Show tap zones overlay</string>
    <string name="pref_show_navigation_mode_summary">Briefly show when reader is opened</string>
    <string name="pref_dual_page_split">Split wide pages</string>
    <string name="pref_dual_page_invert">Invert split page placement</string>
    <string name="pref_dual_page_invert_summary">If the placement of the split wide pages don\'t match reading direction</string>
    <string name="pref_page_rotate">Rotate wide pages to fit</string>
    <string name="pref_page_rotate_invert">Flip orientation of rotated wide pages</string>
    <string name="pref_long_strip_split">Split tall images (BETA)</string>
    <string name="pref_double_tap_zoom">Double tap to zoom</string>
    <string name="pref_cutout_short">Show content in cutout area</string>
    <string name="pref_page_transitions">Animate page transitions</string>
    <string name="pref_double_tap_anim_speed">Double tap animation speed</string>
    <string name="pref_show_page_number">Show page number</string>
    <string name="pref_show_reading_mode">Show reading mode</string>
    <string name="pref_show_reading_mode_summary">Briefly show current mode when reader is opened</string>
    <string name="pref_true_color">32-bit color</string>
    <string name="pref_true_color_summary">Reduces banding, but may impact performance</string>
    <string name="pref_crop_borders">Crop borders</string>
    <string name="pref_custom_brightness">Custom brightness</string>
    <string name="pref_grayscale">Grayscale</string>
    <string name="pref_inverted_colors">Inverted</string>
    <string name="pref_custom_color_filter">Custom color filter</string>
    <string name="pref_color_filter_mode">Color filter blend mode</string>
    <string name="filter_mode_overlay">Overlay</string>
    <string name="filter_mode_multiply">Multiply</string>
    <string name="filter_mode_screen">Screen</string>
    <string name="filter_mode_lighten">Dodge / Lighten</string>
    <string name="filter_mode_darken">Burn / Darken</string>
    <string name="pref_keep_screen_on">Keep screen on</string>
    <string name="pref_skip_read_chapters">Skip chapters marked read</string>
    <string name="pref_skip_filtered_chapters">Skip filtered chapters</string>
    <string name="pref_skip_dupe_chapters">Skip duplicate chapters</string>
    <string name="pref_reader_navigation">Navigation</string>
    <string name="pref_read_with_volume_keys">Volume keys</string>
    <string name="pref_read_with_volume_keys_inverted">Invert volume keys</string>
    <string name="pref_read_with_tapping_inverted">Invert tap zones</string>
    <string name="tapping_inverted_none">None</string>
    <string name="tapping_inverted_horizontal">Horizontal</string>
    <string name="tapping_inverted_vertical">Vertical</string>
    <string name="tapping_inverted_both">Both</string>
    <string name="pref_reader_actions">Actions</string>
    <string name="pref_read_with_long_tap">Show actions on long tap</string>
    <string name="pref_create_folder_per_manga">Save pages into separate folders</string>
    <string name="pref_create_folder_per_manga_summary">Creates folders according to entries\' title</string>
    <string name="pref_reader_theme">Background color</string>
    <string name="white_background">White</string>
    <string name="gray_background">Gray</string>
    <string name="black_background">Black</string>
    <string name="automatic_background">Auto</string>
    <string name="pref_viewer_type">Default reading mode</string>
    <string name="l_nav">L shaped</string>
    <string name="kindlish_nav">Kindle-ish</string>
    <string name="edge_nav">Edge</string>
    <string name="right_and_left_nav">Right and Left</string>
    <string name="disabled_nav">Disabled</string>
    <string name="nav_zone_prev">Prev</string>
    <string name="nav_zone_next">Next</string>
    <string name="nav_zone_left">Left</string>
    <string name="nav_zone_right">Right</string>
    <string name="left_to_right_viewer">Paged (left to right)</string>
    <string name="right_to_left_viewer">Paged (right to left)</string>
    <string name="vertical_viewer">Paged (vertical)</string>
    <string name="webtoon_viewer">Long strip</string>
    <string name="vertical_plus_viewer">Long strip with gaps</string>
    <string name="pager_viewer">Paged</string>
    <string name="pref_viewer_nav">Tap zones</string>
    <string name="pref_image_scale_type">Scale type</string>
    <string name="scale_type_fit_screen">Fit screen</string>
    <string name="scale_type_stretch">Stretch</string>
    <string name="scale_type_fit_width">Fit width</string>
    <string name="scale_type_fit_height">Fit height</string>
    <string name="scale_type_original_size">Original size</string>
    <string name="scale_type_smart_fit">Smart fit</string>
    <string name="pref_navigate_pan">Pan wide images</string>
    <string name="pref_landscape_zoom">Automatically zoom into wide images</string>
    <string name="pref_zoom_start">Zoom start position</string>
    <string name="zoom_start_automatic">Automatic</string>
    <string name="zoom_start_left">Left</string>
    <string name="zoom_start_right">Right</string>
    <string name="zoom_start_center">Center</string>
    <string name="double_tap_anim_speed_0">No animation</string>
    <string name="double_tap_anim_speed_normal">Normal</string>
    <string name="double_tap_anim_speed_fast">Fast</string>
    <string name="pref_rotation_type">Default rotation type</string>
    <string name="rotation_type">Rotation type</string>
    <string name="rotation_free">Free</string>
    <string name="rotation_portrait">Portrait</string>
    <string name="rotation_reverse_portrait">Reverse portrait</string>
    <string name="rotation_landscape">Landscape</string>
    <string name="rotation_force_portrait">Locked portrait</string>
    <string name="rotation_force_landscape">Locked landscape</string>
    <string name="color_filter_r_value">R</string>
    <string name="color_filter_g_value">G</string>
    <string name="color_filter_b_value">B</string>
    <string name="color_filter_a_value">A</string>
    <string name="pref_always_show_chapter_transition">Always show chapter transition</string>
    <string name="pref_category_reading_mode">Reading mode</string>
    <string name="pref_category_reading">Reading</string>
    <string name="pref_webtoon_side_padding">Side padding</string>
    <string name="pref_hide_threshold">Sensitivity for hiding menu on scroll</string>
    <string name="pref_highest">Highest</string>
    <string name="pref_high">High</string>
    <string name="pref_low">Low</string>
    <string name="pref_lowest">Lowest</string>

      <!-- Downloads section -->
    <string name="pref_download_directory">Download location</string>
    <string name="pref_category_delete_chapters">Delete chapters</string>
    <string name="pref_remove_after_marked_as_read">After manually marked as read</string>
    <string name="pref_remove_after_read">After reading automatically delete</string>
    <string name="pref_remove_bookmarked_chapters">Allow deleting bookmarked chapters</string>
    <string name="pref_remove_exclude_categories">Excluded categories</string>
    <string name="custom_dir">Custom location</string>
    <string name="invalid_location">Invalid location: %s</string>
    <string name="disabled">Disabled</string>
    <string name="last_read_chapter">Last read chapter</string>
    <string name="second_to_last">Second to last read chapter</string>
    <string name="third_to_last">Third to last read chapter</string>
    <string name="fourth_to_last">Fourth to last read chapter</string>
    <string name="fifth_to_last">Fifth to last read chapter</string>
    <string name="pref_category_auto_download">Auto-download</string>
    <string name="pref_download_new">Download new chapters</string>
    <string name="pref_download_new_categories_details">Entries in excluded categories will not be downloaded even if they are also in included categories.</string>
    <string name="download_ahead">Download ahead</string>
    <string name="auto_download_while_reading">Auto download while reading</string>
    <plurals name="next_unread_chapters">
        <item quantity="one">Next unread chapter</item>
        <item quantity="other">Next %d unread chapters</item>
    </plurals>
    <string name="download_ahead_info">Only works if the current chapter + the next one are already downloaded.</string>
    <string name="save_chapter_as_cbz">Save as CBZ archive</string>
    <string name="split_tall_images">Split tall images</string>
    <string name="split_tall_images_summary">Improves reader performance</string>

    <!-- Tracking section -->
    <string name="tracking_guide">Tracking guide</string>
    <string name="pref_auto_update_manga_sync">Update progress after reading</string>
    <string name="services">Services</string>
    <string name="tracking_info">One-way sync to update the chapter progress in tracking services. Set up tracking for individual entries from their tracking button.</string>
    <string name="enhanced_services">Enhanced services</string>
    <string name="enhanced_services_not_installed">Available but source not installed: %s</string>
    <string name="enhanced_tracking_info">Services that provide enhanced features for specific sources. Entries are automatically tracked when added to your library.</string>
    <string name="action_track">Track</string>

      <!-- Browse section -->
    <string name="pref_hide_in_library_items">Hide entries already in library</string>

      <!-- Backup section -->
    <string name="pref_create_backup">Create backup</string>
    <string name="pref_create_backup_summ">Can be used to restore current library</string>
    <string name="pref_restore_backup">Restore backup</string>
    <string name="pref_restore_backup_summ">Restore library from backup file</string>
    <string name="pref_backup_directory">Backup location</string>
    <string name="pref_backup_service_category">Automatic backups</string>
    <string name="pref_backup_manual_category">Manual backups</string>
    <string name="pref_backup_interval">Backup frequency</string>
    <string name="pref_backup_slots">Maximum backups</string>
    <string name="backup_created">Backup created</string>
    <string name="invalid_backup_file">Invalid backup file</string>
    <string name="invalid_backup_file_missing_manga">Backup does not contain any library entries.</string>
    <string name="backup_restore_missing_sources">Missing sources:</string>
    <string name="backup_restore_missing_trackers">Trackers not logged into:</string>
    <string name="backup_restore_content_full">Data from the backup file will be restored.\n\nYou will need to install any missing extensions and log in to tracking services afterwards to use them.</string>
    <string name="restore_completed">Restore completed</string>
    <string name="restore_duration">%02d min, %02d sec</string>
    <plurals name="restore_completed_message">
        <item quantity="one">Done in %1$s with %2$s error</item>
        <item quantity="other">Done in %1$s with %2$s errors</item>
    </plurals>
    <string name="backup_in_progress">Backup is already in progress</string>
    <string name="backup_choice">What do you want to backup?</string>
    <string name="creating_backup">Creating backup</string>
    <string name="creating_backup_error">Backup failed</string>
    <string name="missing_storage_permission">Storage permissions not granted</string>
    <string name="empty_backup_error">No library entries to back up</string>
    <string name="restore_miui_warning">Backup/restore may not function properly if MIUI Optimization is disabled.</string>
    <string name="restore_in_progress">Restore is already in progress</string>
    <string name="restoring_backup">Restoring backup</string>
    <string name="restoring_backup_error">Restoring backup failed</string>
    <string name="restoring_backup_canceled">Canceled restore</string>
    <string name="backup_info">You should keep copies of backups in other places as well.</string>

<<<<<<< HEAD
      <!-- Sync section -->
    <string name="syncing_data">Syncing data</string>
    <string name="sync_error">Syncing data failed</string>
    <string name="sync_complete">Syncing data complete</string>
    <string name="sync_in_progress">Sync is already in progress</string>
    <string name="pref_sync_device_name">Device name</string>
    <string name="pref_sync_device_name_summ">Enter a name for this device</string>
    <string name="pref_sync_host">Host</string>
    <string name="pref_sync_host_summ">Enter the host address for synchronizing your library</string>
    <string name="pref_sync_api_key">API key</string>
    <string name="pref_sync_api_key_summ">Enter the API key to synchronize your library</string>
    <string name="pref_sync_now_group_title">Sync Actions</string>
    <string name="pref_sync_now">Sync now</string>
    <string name="pref_sync_confirmation_title">Sync confirmation</string>
    <string name="pref_sync_now_subtitle">Initiate immediate synchronization of your data</string>
    <string name="pref_sync_confirmation_message">Syncing will overwrite your local library with the remote library. Are you sure you want to continue?</string>
    <string name="pref_sync_service">Service</string>
    <string name="pref_sync_service_summ">Select the service to sync your library with</string>
    <string name="pref_sync_service_category">Automatic Synchronization</string>
    <string name="pref_sync_interval">Synchronization frequency</string>
    <string name="syncyomi">SyncYomi</string>
    <string name="sync_completed_message">Done in %1$s</string>
    <string name="last_synchronization">Last Synchronization: %1$s</string>




    <!-- Advanced section -->
=======
    <!-- Sync section -->
    <string name="syncing_library">Syncing library</string>
    <string name="library_sync_complete">Library sync complete</string>

      <!-- Advanced section -->
>>>>>>> 81cd7655
    <string name="label_network">Network</string>
    <string name="pref_clear_cookies">Clear cookies</string>
    <string name="pref_dns_over_https">DNS over HTTPS (DoH)</string>
    <string name="pref_user_agent_string">Default user agent string</string>
    <string name="error_user_agent_string_blank">User agent string can not be blank</string>
    <string name="error_user_agent_string_invalid">Invalid user agent string</string>
    <string name="pref_reset_user_agent_string">Reset default user agent string</string>
    <string name="requires_app_restart">Requires app restart to take effect</string>
    <string name="cookies_cleared">Cookies cleared</string>
    <string name="label_data">Data</string>
    <string name="pref_clear_chapter_cache">Clear chapter cache</string>
    <string name="used_cache">Used: %1$s</string>
    <string name="cache_deleted">Cache cleared. %1$d files have been deleted</string>
    <string name="cache_delete_error">Error occurred while clearing</string>
    <string name="pref_auto_clear_chapter_cache">Clear chapter cache on app launch</string>
    <string name="pref_invalidate_download_cache">Invalidate downloads index</string>
    <string name="pref_invalidate_download_cache_summary">Force app to recheck downloaded chapters</string>
    <string name="download_cache_invalidated">Downloads index invalidated</string>
    <string name="pref_clear_database">Clear database</string>
    <string name="pref_clear_database_summary">Delete history for entries that are not saved in your library</string>
    <string name="clear_database_source_item_count">%1$d non-library entries in database</string>
    <string name="clear_database_confirmation">Are you sure? Read chapters and progress of non-library entries will be lost</string>
    <string name="clear_database_completed">Entries deleted</string>
    <string name="database_clean">Nothing to clear</string>
    <string name="pref_clear_webview_data">Clear WebView data</string>
    <string name="webview_data_deleted">WebView data cleared</string>
    <string name="pref_refresh_library_covers">Refresh library covers</string>
    <string name="pref_refresh_library_tracking">Refresh tracking</string>
    <string name="pref_refresh_library_tracking_summary">Updates status, score and last chapter read from the tracking services</string>
    <string name="pref_reset_viewer_flags">Reset per-series reader settings</string>
    <string name="pref_reset_viewer_flags_summary">Resets reading mode and orientation of all series</string>
    <string name="pref_reset_viewer_flags_success">All reader settings reset</string>
    <string name="pref_reset_viewer_flags_error">Couldn\'t reset reader settings</string>
    <string name="pref_dump_crash_logs">Share crash logs</string>
    <string name="pref_dump_crash_logs_summary">Saves error logs to a file for sharing with the developers</string>
    <string name="label_background_activity">Background activity</string>
    <string name="pref_disable_battery_optimization">Disable battery optimization</string>
    <string name="pref_disable_battery_optimization_summary">Helps with background library updates and backups</string>
    <string name="battery_optimization_disabled">Battery optimization is already disabled</string>
    <string name="battery_optimization_setting_activity_not_found">Couldn\'t open device settings</string>
    <string name="about_dont_kill_my_app">Some manufacturers have additional app restrictions that kill background services. This website has more info on how to fix it.</string>
    <string name="pref_tablet_ui_mode">Tablet UI</string>
    <string name="pref_verbose_logging">Verbose logging</string>
    <string name="pref_verbose_logging_summary">Print verbose logs to system log (reduces app performance)</string>
    <string name="pref_debug_info">Debug info</string>

      <!-- About section -->
    <string name="website">Website</string>
    <string name="version">Version</string>
    <string name="whats_new">What\'s new</string>
    <string name="help_translate">Help translate</string>
    <string name="licenses">Open source licenses</string>
    <string name="privacy_policy">Privacy policy</string>
    <string name="check_for_updates">Check for updates</string>
    <string name="updated_version">Updated to v%1$s</string>

    <!-- ACRA -->
    <string name="pref_enable_acra">Send crash reports</string>
    <string name="pref_acra_summary">Helps fix any bugs. No sensitive data will be sent</string>


    <!-- More -->
    <string name="fdroid_warning">F-Droid builds are not officially supported.\nTap to learn more.</string>
    <string name="label_downloaded_only">Downloaded only</string>
    <string name="pref_incognito_mode">Incognito mode</string>
    <string name="pref_incognito_mode_summary">Pauses reading history</string>
    <string name="notification_incognito_text">Disable incognito mode</string>
    <string name="downloaded_only_summary">Filters all entries in your library</string>
    <plurals name="download_queue_summary">
        <item quantity="one">%1$s remaining</item>
        <item quantity="other">%1$s remaining</item>
    </plurals>


    <!-- Login dialog -->
    <string name="login_title">Log in to %1$s</string>
    <string name="username">Username</string>
    <string name="email">Email address</string>
    <string name="password">Password</string>
    <string name="login">Login</string>
    <string name="login_success">Logged in</string>
    <string name="logout_title">Log out from %1$s?</string>
    <string name="logout">Log out</string>
    <string name="logout_success">You are now logged out</string>
    <string name="unknown_error">Unknown error</string>

    <!-- Library -->
    <string name="updating_category">Updating category</string>
    <string name="manga_from_library">From library</string>
    <string name="downloaded_chapters">Downloaded chapters</string>
    <string name="intervals_header">Intervals</string>
    <!-- For badges/buttons on library covers. -->
    <string name="overlay_header">Overlay</string>
    <string name="tabs_header">Tabs</string>

    <!-- Browse source -->
    <!-- missing prompt after Compose rewrite #7901 -->
    <string name="no_more_results">No more results</string>
    <string name="no_results_found">No results found</string>
    <!-- Do not translate "WebView" -->
    <string name="http_error_hint">Check website in WebView</string>
    <string name="local_source">Local source</string>
    <string name="other_source">Other</string>
    <string name="last_used_source">Last used</string>
    <string name="pinned_sources">Pinned</string>
    <string name="action_global_search_hint">Global search…</string>
    <string name="action_global_search_query">Search for \"%1$s\" globally</string>
    <string name="latest">Latest</string>
    <string name="popular">Popular</string>
    <string name="browse">Browse</string>
    <string name="has_results">Has results</string>
    <string name="local_source_help_guide">Local source guide</string>
    <string name="no_pinned_sources">You have no pinned sources</string>
    <string name="chapter_not_found">Chapter not found</string>
    <string name="local_invalid_format">Invalid chapter format</string>
    <string name="local_filter_order_by">Order by</string>
    <string name="date">Date</string>
    <plurals name="day">
        <item quantity="one">1 day</item>
        <item quantity="other">%d days</item>
    </plurals>

    <!-- Manga info -->
    <plurals name="missing_chapters">
        <item quantity="one">Missing %1$s chapter</item>
        <item quantity="other">Missing %1$s chapters</item>
    </plurals>
    <string name="ongoing">Ongoing</string>
    <string name="unknown">Unknown</string>
    <string name="unknown_author">Unknown author</string>
    <!-- reserved for #6163 -->
    <string name="unknown_status">Unknown status</string>
    <string name="licensed">Licensed</string>
    <string name="publishing_finished">Publishing finished</string>
    <string name="cancelled">Cancelled</string>
    <string name="on_hiatus">On hiatus</string>
    <string name="add_to_library">Add to library</string>
    <string name="in_library">In library</string>
    <!-- missing confirm menu after Compose rewrite #7901 -->
    <string name="remove_from_library">Remove from library</string>
    <string name="unknown_title">Unknown title</string>
    <string name="confirm_add_duplicate_manga">You have an entry in your library with the same name.\n\nDo you still wish to continue?</string>
    <string name="manga_added_library">Added to library</string>
    <string name="manga_removed_library">Removed from library</string>
    <string name="manga_info_expand">More</string>
    <string name="manga_info_collapse">Less</string>
    <plurals name="manga_num_chapters">
        <item quantity="one">%1$s chapter</item>
        <item quantity="other">%1$s chapters</item>
    </plurals>
    <string name="delete_downloads_for_manga">Delete downloaded chapters?</string>
    <string name="copied_to_clipboard_plain">Copied to clipboard</string>
    <string name="copied_to_clipboard">Copied to clipboard:\n%1$s</string>
    <string name="clipboard_copy_error">Failed to copy to clipboard</string>
    <string name="source_not_installed">Source not installed: %1$s</string>
    <string name="snack_add_to_library">Add to library?</string>
    <string name="description_placeholder">No description</string>

    <!-- Manga chapters -->
    <string name="display_mode_chapter">Chapter %1$s</string>
    <string name="manga_display_interval_title">Estimate every</string>
    <string name="manga_display_modified_interval_title">Set to update every</string>
    <string name="manga_modify_calculated_interval_title">Customize interval</string>
    <string name="chapter_downloading_progress">Downloading (%1$d/%2$d)</string>
    <string name="chapter_error">Error</string>
    <string name="chapter_paused">Paused</string>
    <string name="show_title">Source title</string>
    <string name="show_chapter_number">Chapter number</string>
    <string name="sort_by_source">By source</string>
    <string name="sort_by_number">By chapter number</string>
    <string name="sort_by_upload_date">By upload date</string>
    <string name="manga_download">Download</string>
    <plurals name="download_amount">
        <item quantity="one">Next chapter</item>
        <item quantity="other">Next %d chapters</item>
    </plurals>
    <string name="download_unread">Unread</string>
    <string name="custom_cover">Custom cover</string>
    <string name="manga_cover">Cover</string>
    <string name="cover_saved">Cover saved</string>
    <string name="error_saving_cover">Error saving cover</string>
    <string name="error_sharing_cover">Error sharing cover</string>
    <string name="confirm_delete_chapters">Are you sure you want to delete the selected chapters?</string>
    <string name="chapter_settings">Chapter settings</string>
    <string name="confirm_set_chapter_settings">Are you sure you want to save these settings as default?</string>
    <string name="also_set_chapter_settings_for_library">Also apply to all entries in my library</string>
    <string name="set_chapter_settings_as_default">Set as default</string>
    <string name="no_chapters_error">No chapters found</string>
    <string name="are_you_sure">Are you sure?</string>

    <!-- Tracking Screen -->
    <string name="tracker_anilist" translatable="false">AniList</string>
    <string name="tracker_myanimelist" translatable="false">MyAnimeList</string>
    <string name="tracker_kitsu" translatable="false">Kitsu</string>
    <string name="tracker_komga" translatable="false">Komga</string>
    <string name="tracker_bangumi" translatable="false">Bangumi</string>
    <string name="tracker_shikimori" translatable="false">Shikimori</string>
    <string name="tracker_manga_updates" translatable="false">MangaUpdates</string>
    <string name="tracker_kavita" translatable="false">Kavita</string>
    <string name="tracker_suwayomi" translatable="false">Suwayomi</string>
    <string name="manga_tracking_tab">Tracking</string>
    <plurals name="num_trackers">
        <item quantity="one">%d tracker</item>
        <item quantity="other">%d trackers</item>
    </plurals>
    <string name="add_tracking">Add tracking</string>
    <string name="unread">Unread</string>
    <string name="reading">Reading</string>
    <string name="completed">Completed</string>
    <string name="dropped">Dropped</string>
    <string name="on_hold">On hold</string>
    <string name="paused">Paused</string>
    <string name="plan_to_read">Plan to read</string>
    <string name="repeating">Rereading</string>
    <string name="reading_list">Reading List</string>
    <string name="wish_list">Wish List</string>
    <string name="complete_list">Complete List</string>
    <string name="on_hold_list">On Hold List</string>
    <string name="unfinished_list">Unfinished List</string>
    <string name="score">Score</string>
    <string name="title">Title</string>
    <string name="status">Status</string>
    <string name="track_status">Status</string>
    <string name="track_started_reading_date">Start date</string>
    <string name="track_finished_reading_date">Finish date</string>
    <string name="track_type">Type</string>
    <string name="myanimelist_relogin">Please login to MAL again</string>
    <string name="source_unsupported">Source is not supported</string>
    <string name="error_no_match">No match found</string>
    <string name="track_error">%1$s error: %2$s</string>
    <string name="track_remove_date_conf_title">Remove date?</string>
    <string name="track_remove_start_date_conf_text">This will remove your previously selected start date from %s</string>
    <string name="track_remove_finish_date_conf_text">This will remove your previously selected finish date from %s</string>
    <string name="track_delete_title">Remove %s tracking?</string>
    <string name="track_delete_text">This will remove the tracking locally.</string>
    <string name="track_delete_remote_text">Also remove from %s</string>

    <!-- Category activity -->
    <string name="error_category_exists">A category with this name already exists!</string>
    <!-- missing undo feature after Compose rewrite #7454 -->
    <string name="snack_categories_deleted">Categories deleted</string>

    <!-- Dialog option with checkbox view -->
    <string name="dialog_with_checkbox_remove_description">This will remove the read date of this chapter. Are you sure?</string>
    <string name="dialog_with_checkbox_reset">Reset all chapters for this entry</string>

    <!-- Image notifier -->
    <string name="picture_saved">Picture saved</string>
    <string name="error_saving_picture">Error saving picture</string>

    <!-- Reader activity -->
    <string name="custom_filter">Custom filter</string>
    <string name="set_as_cover">Set as cover</string>
    <string name="cover_updated">Cover updated</string>
    <string name="share_page_info">%1$s: %2$s, page %3$d</string>
    <string name="chapter_progress">Page: %1$d</string>
    <string name="no_next_chapter">Next chapter not found</string>
    <string name="decode_image_error">The image couldn\'t be loaded</string>
    <string name="confirm_set_image_as_cover">Use this image as cover art?</string>
    <string name="pref_category_for_this_series">For this series</string>
    <string name="viewer">Reading mode</string>
    <string name="transition_finished">Finished:</string>
    <string name="transition_current">Current:</string>
    <string name="transition_next">Next:</string>
    <string name="transition_previous">Previous:</string>
    <string name="transition_no_next">There\'s no next chapter</string>
    <string name="transition_no_previous">There\'s no previous chapter</string>
    <string name="transition_pages_loading">Loading pages…</string>
    <string name="transition_pages_error">Failed to load pages: %1$s</string>
    <string name="page_list_empty_error">No pages found</string>
    <string name="loader_not_implemented_error">Source not found</string>
    <string name="loader_rar5_error">RARv5 format is not supported</string>
    <plurals name="missing_chapters_warning">
        <item quantity="one">Skipping %d chapter, either the source is missing it or it has been filtered out</item>
        <item quantity="other">Skipping %d chapters, either the source is missing them or they have been filtered out</item>
    </plurals>

    <!-- Updates -->
    <string name="updating_library">Updating library</string>
    <string name="update_already_running">An update is already running</string>
    <string name="cant_open_last_read_chapter">Unable to open last read chapter</string>
    <string name="updates_last_update_info">Library last updated: %s</string>
    <string name="updates_last_update_info_just_now">Just now</string>

    <!-- History -->
    <string name="recent_manga_time">Ch. %1$s - %2$s</string>
    <string name="pref_clear_history">Clear history</string>
    <string name="clear_history_completed">History deleted</string>
    <string name="clear_history_confirmation">Are you sure? All history will be lost.</string>

    <!-- Source Screen -->
    <string name="source_empty_screen">No source found</string>

    <!-- Source Filter Screen -->
    <string name="source_filter_empty_screen">No installed source found</string>

    <!-- Source migration screen -->
    <string name="migration_help_guide">Source migration guide</string>
    <string name="migration_dialog_what_to_include">Select data to include</string>
    <string name="migration_selection_prompt">Select a source to migrate from</string>
    <string name="migrate">Migrate</string>
    <!-- Make a copy (noun) when migrating. Don't use for copying to clipboard. -->
    <string name="copy">Copy</string>
    <string name="empty_screen">Well, this is awkward</string>
    <string name="not_installed">Not installed</string>

    <!-- Crash screen -->
    <string name="crash_screen_title">Whoops!</string>
    <string name="crash_screen_description">%s ran into an unexpected error. We suggest you share the crash logs in our support channel on Discord.</string>
    <string name="crash_screen_restart_application">Restart the application</string>

    <!-- Stats screen -->
    <string name="label_overview_section">Overview</string>
    <string name="label_completed_titles">Completed entries</string>
    <string name="label_read_duration">Read duration</string>
    <string name="label_titles_section">Entries</string>
    <string name="label_titles_in_global_update">In global update</string>
    <string name="label_total_chapters">Total</string>
    <string name="label_read_chapters">Read</string>
    <string name="label_tracker_section">Trackers</string>
    <string name="label_tracked_titles">Tracked entries</string>
    <string name="label_mean_score">Mean score</string>
    <string name="label_used">Used</string>
    <string name="not_applicable">N/A</string>
    <string name="day_short">%dd</string>
    <string name="hour_short">%dh</string>
    <string name="minute_short">%dm</string>
    <string name="seconds_short">%ds</string>

    <!-- Downloads activity and service -->
    <string name="download_queue_error">Couldn\'t download chapters. You can try again in the downloads section</string>
    <string name="download_insufficient_space">Couldn\'t download chapters due to low storage space</string>
    <string name="download_queue_size_warning">Warning: large bulk downloads may lead to sources becoming slower and/or blocking Tachiyomi. Tap to learn more.</string>

    <!-- Library update service notifications -->
    <string name="notification_check_updates">Checking for new chapters</string>
    <string name="notification_updating">Updating library… (%1$d/%2$d)</string>
    <string name="notification_size_warning">Large updates harm sources and may lead to slower updates and also increased battery usage. Tap to learn more.</string>
    <string name="notification_new_chapters">New chapters found</string>
    <plurals name="notification_new_chapters_summary">
        <item quantity="one">For %d entry</item>
        <item quantity="other">For %d entries</item>
    </plurals>
    <plurals name="notification_chapters_generic">
        <item quantity="one">%1$d new chapter</item>
        <item quantity="other">%1$d new chapters</item>
    </plurals>
    <string name="notification_chapters_single">Chapter %1$s</string>
    <string name="notification_chapters_single_and_more">Chapter %1$s and %2$d more</string>
    <string name="notification_chapters_multiple">Chapters %1$s</string>
    <plurals name="notification_chapters_multiple_and_more">
        <item quantity="one">Chapters %1$s and 1 more</item>
        <item quantity="other">Chapters %1$s and %2$d more</item>
    </plurals>
    <string name="notification_update_error">%1$d update(s) failed</string>
    <string name="notification_update_skipped">%1$d update(s) skipped</string>
    <string name="learn_more">Tap to learn more</string>
    <string name="notification_cover_update_failed">Failed to update cover</string>
    <string name="notification_first_add_to_library">Please add the entry to your library before doing this</string>
    <string name="library_errors_help">For help on how to fix library update errors, see %1$s</string>
    <string name="skipped_reason_completed">Skipped because series is complete</string>
    <string name="skipped_reason_not_caught_up">Skipped because there are unread chapters</string>
    <string name="skipped_reason_not_started">Skipped because no chapters are read</string>
    <string name="skipped_reason_not_always_update">Skipped because series does not require updates</string>
    <string name="skipped_reason_not_in_release_period">Skipped because no release was expected today</string>

    <!-- File Picker Titles -->
    <string name="file_select_cover">Select cover image</string>
    <string name="file_select_backup">Select backup file</string>
    <string name="file_picker_error">No file picker app found</string>

    <!--UpdateCheck-->
    <string name="update_check_confirm">Download</string>
    <string name="update_check_open">Open on GitHub</string>
    <!-- reserved for future use -->
    <string name="update_check_eol">This Android version is no longer supported</string>
    <string name="update_check_no_new_updates">No new updates available</string>

    <!--UpdateCheck Notifications-->
    <string name="update_check_notification_download_in_progress">Downloading…</string>
    <string name="update_check_notification_download_complete">Tap to install update</string>
    <string name="update_check_notification_download_error">Download error</string>
    <string name="update_check_notification_update_available">New version available!</string>
    <string name="update_check_fdroid_migration_info">A new version is available from the official releases. Tap to learn how to migrate from unofficial F-Droid releases.</string>

    <!--Extension Updates Notifications-->
    <plurals name="update_check_notification_ext_updates">
        <item quantity="one">Extension update available</item>
        <item quantity="other">%d extension updates available</item>
    </plurals>

    <!-- Information Text -->
    <string name="information_no_downloads">No downloads</string>
    <string name="information_no_recent">No recent updates</string>
    <string name="information_no_recent_manga">Nothing read recently</string>
    <string name="information_empty_library">Your library is empty</string>
    <string name="information_no_manga_category">Category is empty</string>
    <string name="information_no_entries_found">No entries found in this category</string>
    <string name="getting_started_guide">Getting started guide</string>
    <string name="information_empty_category">You have no categories. Tap the plus button to create one for organizing your library.</string>
    <string name="information_empty_category_dialog">You don\'t have any categories yet.</string>
    <string name="information_cloudflare_bypass_failure">Failed to bypass Cloudflare</string>
    <string name="information_cloudflare_help">Tap here for help with Cloudflare</string>
    <string name="information_required_plain">*required</string>
    <!-- Do not translate "WebView" -->
    <string name="information_webview_required">WebView is required for Tachiyomi</string>
    <!-- Do not translate "WebView" -->
    <string name="information_webview_outdated">Please update the WebView app for better compatibility</string>
    <string name="chapter_settings_updated">Updated default chapter settings</string>

    <!-- Download Notification -->
    <string name="download_notifier_downloader_title">Downloader</string>
    <string name="download_notifier_title_error">Error</string>
    <string name="download_notifier_unknown_error">Could not download chapter due to unexpected error</string>
    <string name="download_notifier_text_only_wifi">No Wi-Fi connection available</string>
    <string name="download_notifier_no_network">No network connection available</string>
    <string name="download_notifier_download_paused">Downloads paused</string>
    <string name="download_notifier_split_page_not_found">Page %d not found while splitting</string>
    <string name="download_notifier_split_page_path_not_found">Couldn\'t find file path of page %d</string>
    <string name="download_notifier_cache_renewal">Checking downloads</string>

    <!-- Notification channels -->
    <string name="channel_common">Common</string>
    <string name="channel_progress">Progress</string>
    <string name="channel_complete">Complete</string>
    <string name="channel_errors">Errors</string>
    <string name="channel_skipped">Skipped</string>
    <string name="channel_new_chapters">Chapter updates</string>
    <string name="channel_app_updates">App updates</string>
    <string name="channel_ext_updates">Extension updates</string>

    <!-- S Pen actions -->
    <string name="spen_previous_page">Previous page</string>
    <string name="spen_next_page">Next page</string>

    <!-- App widget -->
    <string name="appwidget_updates_description">See your recently updated library entries</string>
    <string name="appwidget_unavailable_locked">Widget not available when app lock is enabled</string>
    <string name="remove_manga">You are about to remove \"%s\" from your library</string>
</resources><|MERGE_RESOLUTION|>--- conflicted
+++ resolved
@@ -506,9 +506,9 @@
     <string name="restoring_backup_canceled">Canceled restore</string>
     <string name="backup_info">You should keep copies of backups in other places as well.</string>
 
-<<<<<<< HEAD
-      <!-- Sync section -->
-    <string name="syncing_data">Syncing data</string>
+    <!-- Sync section -->
+    <string name="syncing_library">Syncing library</string>
+    <string name="library_sync_complete">Library sync complete</string>
     <string name="sync_error">Syncing data failed</string>
     <string name="sync_complete">Syncing data complete</string>
     <string name="sync_in_progress">Sync is already in progress</string>
@@ -531,17 +531,7 @@
     <string name="sync_completed_message">Done in %1$s</string>
     <string name="last_synchronization">Last Synchronization: %1$s</string>
 
-
-
-
     <!-- Advanced section -->
-=======
-    <!-- Sync section -->
-    <string name="syncing_library">Syncing library</string>
-    <string name="library_sync_complete">Library sync complete</string>
-
-      <!-- Advanced section -->
->>>>>>> 81cd7655
     <string name="label_network">Network</string>
     <string name="pref_clear_cookies">Clear cookies</string>
     <string name="pref_dns_over_https">DNS over HTTPS (DoH)</string>
