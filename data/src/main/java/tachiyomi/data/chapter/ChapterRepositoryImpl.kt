--- conflicted
+++ resolved
@@ -29,11 +29,7 @@
                         chapter.sourceOrder,
                         chapter.dateFetch,
                         chapter.dateUpload,
-<<<<<<< HEAD
-                        chapter.version
-=======
                         chapter.version,
->>>>>>> 6e0bc981
                     )
                     val lastInsertId = chaptersQueries.selectLastInsertedRowId().executeAsOne()
                     chapter.copy(id = lastInsertId)
