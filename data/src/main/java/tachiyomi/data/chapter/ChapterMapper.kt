--- conflicted
+++ resolved
@@ -18,10 +18,7 @@
         dateUpload: Long,
         lastModifiedAt: Long,
         version: Long,
-<<<<<<< HEAD
-=======
         @Suppress("UNUSED_PARAMETER")
->>>>>>> 6e0bc981
         isSyncing: Long,
     ): Chapter = Chapter(
         id = id,
