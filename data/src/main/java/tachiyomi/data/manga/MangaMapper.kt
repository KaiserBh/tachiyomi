--- conflicted
+++ resolved
@@ -35,10 +35,7 @@
         lastModifiedAt: Long,
         favoriteModifiedAt: Long?,
         version: Long,
-<<<<<<< HEAD
-=======
         @Suppress("UNUSED_PARAMETER")
->>>>>>> 6e0bc981
         isSyncing: Long,
     ): Manga = Manga(
         id = id,
@@ -65,11 +62,7 @@
         initialized = initialized,
         lastModifiedAt = lastModifiedAt,
         favoriteModifiedAt = favoriteModifiedAt,
-<<<<<<< HEAD
-        version = version
-=======
         version = version,
->>>>>>> 6e0bc981
     )
 
     @Suppress("LongParameterList")
@@ -173,11 +166,7 @@
                 fetchInterval = libraryView.calculate_interval.toInt(),
                 lastModifiedAt = libraryView.last_modified_at,
                 favoriteModifiedAt = libraryView.favorite_modified_at,
-<<<<<<< HEAD
-                version = libraryView.version
-=======
                 version = libraryView.version,
->>>>>>> 6e0bc981
             ),
             category = libraryView.category,
             totalChapters = libraryView.totalCount,
