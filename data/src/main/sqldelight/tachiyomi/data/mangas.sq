import eu.kanade.tachiyomi.source.model.UpdateStrategy;
import java.lang.String;
import kotlin.collections.List;

CREATE TABLE mangas(
    _id INTEGER NOT NULL PRIMARY KEY,
    source INTEGER NOT NULL,
    url TEXT NOT NULL,
    artist TEXT,
    author TEXT,
    description TEXT,
    genre TEXT AS List<String>,
    title TEXT NOT NULL,
    status INTEGER NOT NULL,
    thumbnail_url TEXT,
    favorite INTEGER AS Boolean NOT NULL,
    last_update INTEGER AS Long,
    next_update INTEGER AS Long,
    initialized INTEGER AS Boolean NOT NULL,
    viewer INTEGER NOT NULL,
    chapter_flags INTEGER NOT NULL,
    cover_last_modified INTEGER AS Long NOT NULL,
    date_added INTEGER AS Long NOT NULL,
    update_strategy INTEGER AS UpdateStrategy NOT NULL DEFAULT 0,
<<<<<<< HEAD
    last_modified_at INTEGER AS Long
=======
    calculate_interval INTEGER DEFAULT 0 NOT NULL
>>>>>>> eed91f63
);

CREATE INDEX library_favorite_index ON mangas(favorite) WHERE favorite = 1;
CREATE INDEX mangas_url_index ON mangas(url);

CREATE TRIGGER update_last_modified_at_mangas
AFTER UPDATE ON mangas
FOR EACH ROW
BEGIN
  UPDATE mangas
  SET last_modified_at = strftime('%s', 'now')
  WHERE _id = new._id;
END;

CREATE TRIGGER insert_last_modified_at_mangas
AFTER INSERT ON mangas
FOR EACH ROW
BEGIN
  UPDATE mangas
  SET last_modified_at = strftime('%s', 'now')
  WHERE _id = new._id;
END;

getMangaById:
SELECT *
FROM mangas
WHERE _id = :id;

-- TODO: this should ideally never really have more than 1 result
getMangaByUrlAndSource:
SELECT *
FROM mangas
WHERE url = :url AND source = :source
LIMIT 1;

getFavorites:
SELECT *
FROM mangas
WHERE favorite = 1;

getAllManga:
SELECT *
FROM mangas;

getSourceIdWithFavoriteCount:
SELECT
source,
count(*)
FROM mangas
WHERE favorite = 1
GROUP BY source;

getFavoriteBySourceId:
SELECT *
FROM mangas
WHERE favorite = 1
AND source = :sourceId;

getDuplicateLibraryManga:
SELECT *
FROM mangas
WHERE favorite = 1
AND LOWER(title) = :title
LIMIT 1;

resetViewerFlags:
UPDATE mangas
SET viewer = 0;

getSourceIdsWithNonLibraryManga:
SELECT source, COUNT(*) AS manga_count
FROM mangas
WHERE favorite = 0
GROUP BY source;

deleteMangasNotInLibraryBySourceIds:
DELETE FROM mangas
WHERE favorite = 0 AND source IN :sourceIds;

insert:
INSERT INTO mangas(source,url,artist,author,description,genre,title,status,thumbnail_url,favorite,last_update,next_update,initialized,viewer,chapter_flags,cover_last_modified,date_added,update_strategy,calculate_interval)
VALUES (:source,:url,:artist,:author,:description,:genre,:title,:status,:thumbnailUrl,:favorite,:lastUpdate,:nextUpdate,:initialized,:viewerFlags,:chapterFlags,:coverLastModified,:dateAdded,:updateStrategy,:calculateInterval);

update:
UPDATE mangas SET
    source = coalesce(:source, source),
    url = coalesce(:url, url),
    artist = coalesce(:artist, artist),
    author = coalesce(:author, author),
    description = coalesce(:description, description),
    genre = coalesce(:genre, genre),
    title = coalesce(:title, title),
    status = coalesce(:status, status),
    thumbnail_url = coalesce(:thumbnailUrl, thumbnail_url),
    favorite = coalesce(:favorite, favorite),
    last_update = coalesce(:lastUpdate, last_update),
    next_update = coalesce(:nextUpdate, next_update),
    initialized = coalesce(:initialized, initialized),
    viewer = coalesce(:viewer, viewer),
    chapter_flags = coalesce(:chapterFlags, chapter_flags),
    cover_last_modified = coalesce(:coverLastModified, cover_last_modified),
    date_added = coalesce(:dateAdded, date_added),
    update_strategy = coalesce(:updateStrategy, update_strategy),
    calculate_interval = coalesce(:calculateInterval, calculate_interval)
WHERE _id = :mangaId;

selectLastInsertedRowId:
SELECT last_insert_rowid();<|MERGE_RESOLUTION|>--- conflicted
+++ resolved
@@ -22,11 +22,8 @@
     cover_last_modified INTEGER AS Long NOT NULL,
     date_added INTEGER AS Long NOT NULL,
     update_strategy INTEGER AS UpdateStrategy NOT NULL DEFAULT 0,
-<<<<<<< HEAD
+    calculate_interval INTEGER DEFAULT 0 NOT NULL,
     last_modified_at INTEGER AS Long
-=======
-    calculate_interval INTEGER DEFAULT 0 NOT NULL
->>>>>>> eed91f63
 );
 
 CREATE INDEX library_favorite_index ON mangas(favorite) WHERE favorite = 1;
