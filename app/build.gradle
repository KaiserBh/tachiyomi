import java.text.SimpleDateFormat

apply plugin: 'com.android.application'
apply plugin: 'kotlin-android'
apply plugin: 'kotlin-android-extensions'
apply plugin: 'kotlin-kapt'
apply plugin: 'com.github.zellius.shortcut-helper'
//Realm (EH)
apply plugin: 'realm-android'

shortcutHelper.filePath = './shortcuts.xml'

ext {
    // Git is needed in your system PATH for these commands to work.
    // If it's not installed, you can return a random value as a workaround
    getCommitCount = {
        return 'git rev-list --count HEAD'.execute().text.trim()
        // return "1"
    }

    getGitSha = {
        return 'git rev-parse --short HEAD'.execute().text.trim()
        // return "1"
    }

    getBuildTime = {
        def df = new SimpleDateFormat("yyyy-MM-dd'T'HH:mm'Z'")
        df.setTimeZone(TimeZone.getTimeZone("UTC"))
        return df.format(new Date())
    }
}

android {
    compileSdkVersion 27
    buildToolsVersion '27.0.3'
    publishNonDefault true

    defaultConfig {
        applicationId "eu.kanade.tachiyomi.eh2"
        minSdkVersion 16
        targetSdkVersion 27
        testInstrumentationRunner "android.support.test.runner.AndroidJUnitRunner"
<<<<<<< HEAD
        versionCode 7000
        versionName "v7.0.0-EH"
=======
        versionCode 35
        versionName "0.7.2"
>>>>>>> 6de36a88

        buildConfigField "String", "COMMIT_COUNT", "\"${getCommitCount()}\""
        buildConfigField "String", "COMMIT_SHA", "\"${getGitSha()}\""
        buildConfigField "String", "BUILD_TIME", "\"${getBuildTime()}\""
        buildConfigField "boolean", "INCLUDE_UPDATER", "true"

        vectorDrawables.useSupportLibrary = true

        ndk {
            abiFilters "armeabi-v7a", "arm64-v8a", "x86"
        }
    }

    buildTypes {
        debug {
            versionNameSuffix "-${getCommitCount()}"
            applicationIdSuffix ".debug"
            multiDexEnabled true
        }
        release {
            minifyEnabled true
            shrinkResources true
            multiDexEnabled false
            proguardFiles getDefaultProguardFile('proguard-android.txt'), 'proguard-rules.pro'
        }
    }

    flavorDimensions "default"

    productFlavors {
        standard {
            buildConfigField "boolean", "INCLUDE_UPDATER", "true"
            dimension "default"
        }
        fdroid {
            dimension "default"
        }
        dev {
            minSdkVersion 21
            resConfigs "en", "xxhdpi"
            dimension "default"
        }
    }

    packagingOptions {
        exclude 'META-INF/DEPENDENCIES'
        exclude 'LICENSE.txt'
        exclude 'META-INF/LICENSE'
        exclude 'META-INF/LICENSE.txt'
        exclude 'META-INF/NOTICE'

        // Compatibility for two RxJava versions (EXH)
        exclude 'META-INF/rxjava.properties'
    }

    lintOptions {
        abortOnError false
        checkReleaseBuilds false
    }

}

dependencies {

    // Modified dependencies
    implementation 'com.github.inorichi:subsampling-scale-image-view:81b9d68'
    implementation 'com.github.inorichi:junrar-android:634c1f5'

    // Android support library
    final support_library_version = '27.0.2'
    implementation "com.android.support:support-v4:$support_library_version"
    implementation "com.android.support:appcompat-v7:$support_library_version"
    implementation "com.android.support:cardview-v7:$support_library_version"
    implementation "com.android.support:design:$support_library_version"
    implementation "com.android.support:recyclerview-v7:$support_library_version"
    implementation "com.android.support:preference-v7:$support_library_version"
    implementation "com.android.support:support-annotations:$support_library_version"
    implementation "com.android.support:customtabs:$support_library_version"

    implementation 'com.android.support.constraint:constraint-layout:1.1.0-beta6'

    implementation 'com.android.support:multidex:1.0.2'

    // ReactiveX
    implementation 'io.reactivex:rxandroid:1.2.1'
    implementation 'io.reactivex:rxjava:1.3.6'
    implementation 'com.jakewharton.rxrelay:rxrelay:1.2.0'
    implementation 'com.f2prateek.rx.preferences:rx-preferences:1.0.2'
    implementation 'com.github.pwittchen:reactivenetwork:0.7.0'

    // Network client
    implementation "com.squareup.okhttp3:okhttp:3.9.1"
    implementation 'com.squareup.okio:okio:1.14.0'

    // REST
    final retrofit_version = '2.3.0'
    implementation "com.squareup.retrofit2:retrofit:$retrofit_version"
    implementation "com.squareup.retrofit2:converter-gson:$retrofit_version"
    implementation "com.squareup.retrofit2:adapter-rxjava:$retrofit_version"

    // JSON
    implementation 'com.google.code.gson:gson:2.8.2'
    implementation 'com.github.salomonbrys.kotson:kotson:2.5.0'

    // JavaScript engine
    implementation 'com.squareup.duktape:duktape-android:1.2.0'

    // Disk
    implementation 'com.jakewharton:disklrucache:2.0.2'
    implementation 'com.github.inorichi:unifile:e9ee588'

    // HTML parser
    implementation 'org.jsoup:jsoup:1.10.2'

    // Job scheduling
    implementation 'com.evernote:android-job:1.2.4'
    implementation 'com.google.android.gms:play-services-gcm:11.8.0'

    // Changelog
    implementation 'com.github.gabrielemariotti.changeloglib:changelog:2.1.0'

    // Database
    implementation "com.pushtorefresh.storio:sqlite:1.13.0"

    // Model View Presenter
    final nucleus_version = '3.0.0'
    implementation "info.android15.nucleus:nucleus:$nucleus_version"
    implementation "info.android15.nucleus:nucleus-support-v7:$nucleus_version"

    // Dependency injection
    implementation "com.github.inorichi.injekt:injekt-core:65b0440"

    // Image library
    final glide_version = '4.6.1'
    implementation "com.github.bumptech.glide:glide:$glide_version"
    implementation "com.github.bumptech.glide:okhttp3-integration:$glide_version"
    kapt "com.github.bumptech.glide:compiler:$glide_version"

    // Transformations
    implementation 'jp.wasabeef:glide-transformations:3.1.1'

    // Logging
    implementation 'com.jakewharton.timber:timber:4.6.1'

    // Crash reports
    implementation 'ch.acra:acra:4.9.2'

    // Sort
    implementation 'com.github.gpanther:java-nat-sort:natural-comparator-1.1'

    // UI
    implementation 'com.dmitrymalkovich.android:material-design-dimens:1.4'
    implementation 'com.github.dmytrodanylyk.android-process-button:library:1.0.4'
    implementation 'eu.davidea:flexible-adapter:5.0.0-rc4'
    implementation 'eu.davidea:flexible-adapter-ui:1.0.0-b1'
    implementation 'com.nononsenseapps:filepicker:2.5.2'
    implementation 'com.github.amulyakhare:TextDrawable:558677e'
    implementation 'com.afollestad.material-dialogs:core:0.9.6.0'
    implementation 'me.zhanghai.android.systemuihelper:library:1.0.0'
    implementation 'com.nightlynexus.viewstatepageradapter:viewstatepageradapter:1.0.4'
    implementation 'com.github.mthli:Slice:v1.2'
    implementation 'me.gujun.android.taggroup:library:1.4@aar'

    // Conductor
    implementation "com.github.inorichi.Conductor:conductor:05c4d4d"
    implementation ("com.bluelinelabs:conductor-support:2.1.5-SNAPSHOT") {
        exclude group: "com.bluelinelabs", module: "conductor"
    }
    implementation 'com.github.inorichi:conductor-support-preference:27.0.2'

    // RxBindings
    final rxbindings_version = '1.0.1'
    implementation "com.jakewharton.rxbinding:rxbinding-kotlin:$rxbindings_version"
    implementation "com.jakewharton.rxbinding:rxbinding-appcompat-v7-kotlin:$rxbindings_version"
    implementation "com.jakewharton.rxbinding:rxbinding-support-v4-kotlin:$rxbindings_version"
    implementation "com.jakewharton.rxbinding:rxbinding-recyclerview-v7-kotlin:$rxbindings_version"

    // Tests
    testImplementation 'junit:junit:4.12'
    testImplementation 'org.assertj:assertj-core:1.7.1'
    testImplementation 'org.mockito:mockito-core:1.10.19'

    final robolectric_version = '3.1.4'
    testImplementation "org.robolectric:robolectric:$robolectric_version"
    testImplementation "org.robolectric:shadows-multidex:$robolectric_version"
    testImplementation "org.robolectric:shadows-play-services:$robolectric_version"

    implementation "org.jetbrains.kotlin:kotlin-stdlib:$kotlin_version"

    final coroutines_version = '0.22.2'
    implementation "org.jetbrains.kotlinx:kotlinx-coroutines-core:$coroutines_version"
    implementation "org.jetbrains.kotlinx:kotlinx-coroutines-android:$coroutines_version"

    //Pin lock view (EXH)
    implementation 'com.andrognito.pinlockview:pinlockview:2.1.0'

    //Reprint (EXH)
    implementation 'com.github.ajalt.reprint:core:3.2.0@aar' // required: supports marshmallow devices
    implementation 'com.github.ajalt.reprint:rxjava:3.2.0@aar' // optional: the RxJava 1 interface

    //Swirl (EXH)
    implementation 'com.mattprecious.swirl:swirl:1.0.0'

    //RxJava 2 interop for Realm (EXH)
    implementation 'com.lvla.android:rxjava2-interop-kt:0.2.1'

    //Debug network interceptor (EXH)
    devImplementation "com.squareup.okhttp3:logging-interceptor:3.9.1"
}

buildscript {
    ext.kotlin_version = '1.2.30'
    repositories {
        mavenCentral()
    }
    dependencies {
        classpath "org.jetbrains.kotlin:kotlin-gradle-plugin:$kotlin_version"
    }
}

repositories {
    mavenCentral()
}

kotlin {
    experimental {
        coroutines 'enable'
    }
}

androidExtensions {
    experimental = true
}<|MERGE_RESOLUTION|>--- conflicted
+++ resolved
@@ -40,13 +40,8 @@
         minSdkVersion 16
         targetSdkVersion 27
         testInstrumentationRunner "android.support.test.runner.AndroidJUnitRunner"
-<<<<<<< HEAD
-        versionCode 7000
-        versionName "v7.0.0-EH"
-=======
-        versionCode 35
-        versionName "0.7.2"
->>>>>>> 6de36a88
+        versionCode 7200
+        versionName "v7.2.0-EH"
 
         buildConfigField "String", "COMMIT_COUNT", "\"${getCommitCount()}\""
         buildConfigField "String", "COMMIT_SHA", "\"${getGitSha()}\""
