//noinspection GradleDependency
import java.text.SimpleDateFormat

apply plugin: 'com.android.application'
apply plugin: 'kotlin-android'
apply plugin: 'kotlin-android-extensions'
apply plugin: 'kotlin-kapt'
apply plugin: 'com.github.zellius.shortcut-helper'
// Realm (EH)
apply plugin: 'realm-android'
// Firebase (EH)
apply plugin: 'io.fabric'

shortcutHelper.filePath = './shortcuts.xml'

ext {
    // Git is needed in your system PATH for these commands to work.
    // If it's not installed, you can return a random value as a workaround
    getCommitCount = {
        return 'git rev-list --count HEAD'.execute().text.trim()
        // return "1"
    }

    getGitSha = {
        return 'git rev-parse --short HEAD'.execute().text.trim()
        // return "1"
    }

    getBuildTime = {
        def df = new SimpleDateFormat("yyyy-MM-dd'T'HH:mm'Z'")
        df.setTimeZone(TimeZone.getTimeZone("UTC"))
        return df.format(new Date())
    }
}

android {
    compileSdkVersion 28
    buildToolsVersion '28.0.3'

    defaultConfig {
        applicationId "eu.kanade.tachiyomi.eh2"
        minSdkVersion 16
        targetSdkVersion 28
        testInstrumentationRunner "android.support.test.runner.AndroidJUnitRunner"
<<<<<<< HEAD
        versionCode 8200
        versionName "v8.2.0-EH"
=======
        versionCode 41
        versionName "0.8.4"
>>>>>>> ba674935

        buildConfigField "String", "COMMIT_COUNT", "\"${getCommitCount()}\""
        buildConfigField "String", "COMMIT_SHA", "\"${getGitSha()}\""
        buildConfigField "String", "BUILD_TIME", "\"${getBuildTime()}\""
        buildConfigField "boolean", "INCLUDE_UPDATER", "true"

        vectorDrawables.useSupportLibrary = true

        multiDexEnabled true

        ndk {
            abiFilters "armeabi-v7a", "arm64-v8a", "x86"
        }
    }

    buildTypes {
        debug {
            versionNameSuffix "-${getCommitCount()}"
            applicationIdSuffix ".debug"
<<<<<<< HEAD
            multiDexEnabled true
            ext.enableCrashlytics = false
        }
        release {
            minifyEnabled true
            shrinkResources true
            multiDexEnabled true
            proguardFiles getDefaultProguardFile('proguard-android.txt'), 'proguard-rules.pro'
=======
>>>>>>> ba674935
        }
    }

    flavorDimensions "default"

    productFlavors {
        standard {
            buildConfigField "boolean", "INCLUDE_UPDATER", "true"
            dimension "default"
        }
        fdroid {
            dimension "default"
        }
        dev {
            resConfigs "en", "xxhdpi"
            dimension "default"
        }
    }

    compileOptions {
        sourceCompatibility 1.8
        targetCompatibility 1.8
    }

    packagingOptions {
        exclude 'META-INF/DEPENDENCIES'
        exclude 'LICENSE.txt'
        exclude 'META-INF/LICENSE'
        exclude 'META-INF/LICENSE.txt'
        exclude 'META-INF/NOTICE'
        exclude 'META-INF/*.kotlin_module'

        // Compatibility for two RxJava versions (EXH)
        exclude 'META-INF/rxjava.properties'
    }

    lintOptions {
        abortOnError false
        checkReleaseBuilds false
    }

}

dependencies {

    // Modified dependencies
    implementation 'com.github.inorichi:subsampling-scale-image-view:ac0dae7'
    implementation 'com.github.inorichi:junrar-android:634c1f5'

    // Android support library
    final support_library_version = '28.0.0'
    implementation "com.android.support:support-v4:$support_library_version"
    implementation "com.android.support:appcompat-v7:$support_library_version"
    implementation "com.android.support:cardview-v7:$support_library_version"
    implementation "com.android.support:design:$support_library_version"
    implementation "com.android.support:recyclerview-v7:$support_library_version"
    implementation "com.android.support:preference-v7:$support_library_version"
    implementation "com.android.support:support-annotations:$support_library_version"
    implementation "com.android.support:customtabs:$support_library_version"

    implementation 'com.android.support.constraint:constraint-layout:1.1.3'

    implementation 'com.android.support:multidex:1.0.3'

    standardImplementation 'com.google.firebase:firebase-core:16.0.8'

    // ReactiveX
    implementation 'io.reactivex:rxandroid:1.2.1'
    implementation 'io.reactivex:rxjava:1.3.8'
    implementation 'com.jakewharton.rxrelay:rxrelay:1.2.0'
    implementation 'com.f2prateek.rx.preferences:rx-preferences:1.0.2'
    implementation 'com.github.pwittchen:reactivenetwork:0.7.0'

    // Network client
    implementation "com.squareup.okhttp3:okhttp:3.13.1"
    implementation 'com.squareup.okio:okio:1.17.2'

    // REST
    final retrofit_version = '2.3.0'
    implementation "com.squareup.retrofit2:retrofit:$retrofit_version"
    implementation "com.squareup.retrofit2:converter-gson:$retrofit_version"
    implementation "com.squareup.retrofit2:adapter-rxjava:$retrofit_version"

    // JSON
    implementation 'com.google.code.gson:gson:2.8.5'
    implementation 'com.github.salomonbrys.kotson:kotson:2.5.0'

    // JavaScript engine
    implementation 'com.squareup.duktape:duktape-android:1.3.0'

    // Disk
    implementation 'com.jakewharton:disklrucache:2.0.2'
    implementation 'com.github.inorichi:unifile:e9ee588'

    // HTML parser
    implementation 'org.jsoup:jsoup:1.11.3'

    // Job scheduling
    implementation 'com.evernote:android-job:1.2.5'
    implementation 'com.google.android.gms:play-services-gcm:15.0.1'

    // Changelog
    implementation 'com.github.gabrielemariotti.changeloglib:changelog:2.1.0'

    // Database
    implementation 'android.arch.persistence:db:1.1.1'
    implementation 'com.github.inorichi.storio:storio-common:8be19de@aar'
    implementation 'com.github.inorichi.storio:storio-sqlite:8be19de@aar'
    implementation 'io.requery:sqlite-android:3.25.2'

    // Model View Presenter
    final nucleus_version = '3.0.0'
    implementation "info.android15.nucleus:nucleus:$nucleus_version"
    implementation "info.android15.nucleus:nucleus-support-v7:$nucleus_version"

    // Dependency injection
    implementation "com.github.inorichi.injekt:injekt-core:65b0440"

    // Image library
    final glide_version = '4.8.0'
    implementation "com.github.bumptech.glide:glide:$glide_version"
    implementation "com.github.bumptech.glide:okhttp3-integration:$glide_version"
    kapt "com.github.bumptech.glide:compiler:$glide_version"

    // Transformations
    implementation 'jp.wasabeef:glide-transformations:3.1.1'

    // Logging
    implementation 'com.jakewharton.timber:timber:4.7.1'

    // Crash reports
    implementation 'ch.acra:acra:4.9.2'

    // Sort
    implementation 'com.github.gpanther:java-nat-sort:natural-comparator-1.1'

    // UI
    implementation 'com.dmitrymalkovich.android:material-design-dimens:1.4'
    implementation 'com.github.dmytrodanylyk.android-process-button:library:1.0.4'
    implementation 'eu.davidea:flexible-adapter:5.0.6' // Cannot upgrade to 5.1.0 as it uses AndroidX
    implementation 'eu.davidea:flexible-adapter-ui:1.0.0-b5'
    implementation 'com.nononsenseapps:filepicker:2.5.2'
    implementation 'com.github.amulyakhare:TextDrawable:558677e'
    implementation 'com.afollestad.material-dialogs:core:0.9.6.0' // Cannot upgrade to 2.x, AndroidX and API changes
    implementation 'me.zhanghai.android.systemuihelper:library:1.0.0'
    implementation 'com.nightlynexus.viewstatepageradapter:viewstatepageradapter:1.0.4'
    implementation 'com.github.mthli:Slice:v1.3'
    implementation 'me.gujun.android.taggroup:library:1.4@aar'
    implementation 'com.github.chrisbanes:PhotoView:2.1.4' // Cannot upgrade to 2.2.x+ as it uses AndroidX
    implementation 'com.github.inorichi:DirectionalViewPager:3acc51a'

    // Conductor
    implementation 'com.bluelinelabs:conductor:2.1.5'
    implementation("com.bluelinelabs:conductor-support:2.1.5") {
        exclude group: "com.android.support"
    }
    implementation 'com.github.inorichi:conductor-support-preference:27.0.2'

    // RxBindings
    final rxbindings_version = '1.0.1'
    implementation "com.jakewharton.rxbinding:rxbinding-kotlin:$rxbindings_version"
    implementation "com.jakewharton.rxbinding:rxbinding-appcompat-v7-kotlin:$rxbindings_version"
    implementation "com.jakewharton.rxbinding:rxbinding-support-v4-kotlin:$rxbindings_version"
    implementation "com.jakewharton.rxbinding:rxbinding-recyclerview-v7-kotlin:$rxbindings_version"

    // Tests
    testImplementation 'junit:junit:4.12'
    testImplementation 'org.assertj:assertj-core:1.7.1'
    testImplementation 'org.mockito:mockito-core:1.10.19'

    final robolectric_version = '3.1.4'
    testImplementation "org.robolectric:robolectric:$robolectric_version"
    testImplementation "org.robolectric:shadows-multidex:$robolectric_version"
    testImplementation "org.robolectric:shadows-play-services:$robolectric_version"

    implementation "org.jetbrains.kotlin:kotlin-stdlib:$kotlin_version"
    implementation "org.jetbrains.kotlin:kotlin-reflect:$kotlin_version"

    final coroutines_version = '1.2.0'
    implementation "org.jetbrains.kotlinx:kotlinx-coroutines-core:$coroutines_version"
    implementation "org.jetbrains.kotlinx:kotlinx-coroutines-android:$coroutines_version"

    // Pin lock view (EH)
    implementation 'com.andrognito.pinlockview:pinlockview:2.1.0'

    // Reprint (EH)
    implementation 'com.github.ajalt.reprint:core:3.2.1@aar'
    implementation 'com.github.ajalt.reprint:rxjava:3.2.1@aar' // optional: the RxJava 1 interface

    // Swirl (EH)
    implementation 'com.mattprecious.swirl:swirl:1.2.0'

    // RxJava 2 interop for Realm (EH)
    implementation 'com.lvla.android:rxjava2-interop-kt:0.2.1'

    // Debug network interceptor (EH)
    devImplementation "com.squareup.okhttp3:logging-interceptor:3.12.1"

    // Firebase (EH)
    implementation 'com.crashlytics.sdk.android:crashlytics:2.9.9'
}

buildscript {
    ext.kotlin_version = '1.3.30'
    repositories {
        mavenCentral()
    }
    dependencies {
        classpath "org.jetbrains.kotlin:kotlin-gradle-plugin:$kotlin_version"
    }
}

repositories {
    mavenCentral()
}

androidExtensions {
    experimental = true
}

if (getGradle().getStartParameter().getTaskRequests().toString().contains("Standard")) {
    apply plugin: 'com.google.gms.google-services'
}<|MERGE_RESOLUTION|>--- conflicted
+++ resolved
@@ -42,13 +42,8 @@
         minSdkVersion 16
         targetSdkVersion 28
         testInstrumentationRunner "android.support.test.runner.AndroidJUnitRunner"
-<<<<<<< HEAD
-        versionCode 8200
-        versionName "v8.2.0-EH"
-=======
-        versionCode 41
-        versionName "0.8.4"
->>>>>>> ba674935
+        versionCode 8400
+        versionName "v8.4.0-EH"
 
         buildConfigField "String", "COMMIT_COUNT", "\"${getCommitCount()}\""
         buildConfigField "String", "COMMIT_SHA", "\"${getGitSha()}\""
@@ -68,17 +63,13 @@
         debug {
             versionNameSuffix "-${getCommitCount()}"
             applicationIdSuffix ".debug"
-<<<<<<< HEAD
-            multiDexEnabled true
             ext.enableCrashlytics = false
         }
         release {
-            minifyEnabled true
+            //minifyEnabled true
             shrinkResources true
-            multiDexEnabled true
+            zipAlignEnabled true
             proguardFiles getDefaultProguardFile('proguard-android.txt'), 'proguard-rules.pro'
-=======
->>>>>>> ba674935
         }
     }
 
