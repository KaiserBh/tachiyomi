--- conflicted
+++ resolved
@@ -1172,11 +1172,7 @@
                     .map {
                         PagePreviewInfo(
                             it.attr("alt").toInt(),
-<<<<<<< HEAD
-                            imageUrl = it.attr("src")
-=======
                             imageUrl = it.attr("src"),
->>>>>>> 2f9cba87
                         )
                     }
             }
