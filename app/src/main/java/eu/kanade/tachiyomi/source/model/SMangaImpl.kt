<<<<<<< HEAD
package eu.kanade.tachiyomi.source.model

class SMangaImpl : SManga {

    override lateinit var url: String

    override var title: String = ""

    override var artist: String? = null

    override var author: String? = null

    override var description: String? = null

    override var genre: String? = null

    override var status: Int = 0

    override var thumbnail_url: String? = null

    override var initialized: Boolean = false

=======
package eu.kanade.tachiyomi.source.model

class SMangaImpl : SManga {

    override lateinit var url: String

    override lateinit var title: String

    override var artist: String? = null

    override var author: String? = null

    override var description: String? = null

    override var genre: String? = null

    override var status: Int = 0

    override var thumbnail_url: String? = null

    override var initialized: Boolean = false
>>>>>>> 264e0436
}<|MERGE_RESOLUTION|>--- conflicted
+++ resolved
@@ -1,27 +1,3 @@
-<<<<<<< HEAD
-package eu.kanade.tachiyomi.source.model
-
-class SMangaImpl : SManga {
-
-    override lateinit var url: String
-
-    override var title: String = ""
-
-    override var artist: String? = null
-
-    override var author: String? = null
-
-    override var description: String? = null
-
-    override var genre: String? = null
-
-    override var status: Int = 0
-
-    override var thumbnail_url: String? = null
-
-    override var initialized: Boolean = false
-
-=======
 package eu.kanade.tachiyomi.source.model
 
 class SMangaImpl : SManga {
@@ -43,5 +19,4 @@
     override var thumbnail_url: String? = null
 
     override var initialized: Boolean = false
->>>>>>> 264e0436
 }