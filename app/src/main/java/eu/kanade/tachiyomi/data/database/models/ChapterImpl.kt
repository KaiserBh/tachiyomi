package eu.kanade.tachiyomi.data.database.models

class ChapterImpl : Chapter {

    override var id: Long? = null

    override var manga_id: Long? = null

    override lateinit var url: String

    override lateinit var name: String

    override var scanlator: String? = null

    override var read: Boolean = false

    override var bookmark: Boolean = false

    override var last_page_read: Int = 0

    override var date_fetch: Long = 0

    override var date_upload: Long = 0

    override var chapter_number: Float = 0f

    override var source_order: Int = 0

<<<<<<< HEAD
    override var last_modified: Long? = null
=======
    override var last_modified: Long = 0
>>>>>>> 3aa6e7ae

    override fun equals(other: Any?): Boolean {
        if (this === other) return true
        if (other == null || javaClass != other.javaClass) return false

        val chapter = other as Chapter
        if (url != chapter.url) return false
        return id == chapter.id
    }

    override fun hashCode(): Int {
        return url.hashCode() + id.hashCode()
    }
}<|MERGE_RESOLUTION|>--- conflicted
+++ resolved
@@ -26,11 +26,7 @@
 
     override var source_order: Int = 0
 
-<<<<<<< HEAD
-    override var last_modified: Long? = null
-=======
     override var last_modified: Long = 0
->>>>>>> 3aa6e7ae
 
     override fun equals(other: Any?): Boolean {
         if (this === other) return true
