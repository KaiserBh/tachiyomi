package eu.kanade.tachiyomi.data.updater.github

import eu.kanade.tachiyomi.BuildConfig
import eu.kanade.tachiyomi.data.updater.UpdateChecker
import eu.kanade.tachiyomi.data.updater.UpdateResult

class GithubUpdateChecker : UpdateChecker() {

    private val service: GithubService = GithubService.create()

<<<<<<< HEAD
    override fun checkForUpdate(): Observable<UpdateResult> {
        return service.getLatestVersion().map { release ->
            val newVersion = release.version
=======
    override suspend fun checkForUpdate(): UpdateResult {
        val release = service.getLatestVersion()
>>>>>>> 264e0436

        val newVersion = release.version.replace("[^\\d.]".toRegex(), "")

        // Check if latest version is different from current version
        return if (newVersion != BuildConfig.VERSION_NAME) {
            GithubUpdateResult.NewUpdate(release)
        } else {
            GithubUpdateResult.NoNewUpdate()
        }
    }
}<|MERGE_RESOLUTION|>--- conflicted
+++ resolved
@@ -8,14 +8,8 @@
 
     private val service: GithubService = GithubService.create()
 
-<<<<<<< HEAD
-    override fun checkForUpdate(): Observable<UpdateResult> {
-        return service.getLatestVersion().map { release ->
-            val newVersion = release.version
-=======
     override suspend fun checkForUpdate(): UpdateResult {
         val release = service.getLatestVersion()
->>>>>>> 264e0436
 
         val newVersion = release.version.replace("[^\\d.]".toRegex(), "")
 
