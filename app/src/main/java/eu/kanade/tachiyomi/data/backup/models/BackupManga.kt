package eu.kanade.tachiyomi.data.backup.models

import eu.kanade.tachiyomi.source.model.UpdateStrategy
import eu.kanade.tachiyomi.ui.reader.setting.ReadingModeType
import kotlinx.serialization.Serializable
import kotlinx.serialization.protobuf.ProtoNumber
import tachiyomi.domain.chapter.model.Chapter
import tachiyomi.domain.manga.model.Manga
import tachiyomi.domain.track.model.Track

@Suppress("DEPRECATION")
@Serializable
data class BackupManga(
    // in 1.x some of these values have different names
    @ProtoNumber(1) var source: Long,
    // url is called key in 1.x
    @ProtoNumber(2) var url: String,
    @ProtoNumber(3) var title: String = "",
    @ProtoNumber(4) var artist: String? = null,
    @ProtoNumber(5) var author: String? = null,
    @ProtoNumber(6) var description: String? = null,
    @ProtoNumber(7) var genre: List<String> = emptyList(),
    @ProtoNumber(8) var status: Int = 0,
    // thumbnailUrl is called cover in 1.x
    @ProtoNumber(9) var thumbnailUrl: String? = null,
    // @ProtoNumber(10) val customCover: String = "", 1.x value, not used in 0.x
    // @ProtoNumber(11) val lastUpdate: Long = 0, 1.x value, not used in 0.x
    // @ProtoNumber(12) val lastInit: Long = 0, 1.x value, not used in 0.x
    @ProtoNumber(13) var dateAdded: Long = 0,
    @ProtoNumber(14) var viewer: Int = 0, // Replaced by viewer_flags
    // @ProtoNumber(15) val flags: Int = 0, 1.x value, not used in 0.x
    @ProtoNumber(16) var chapters: List<BackupChapter> = emptyList(),
    @ProtoNumber(17) var categories: List<Long> = emptyList(),
    @ProtoNumber(18) var tracking: List<BackupTracking> = emptyList(),
    // Bump by 100 for values that are not saved/implemented in 1.x but are used in 0.x
    @ProtoNumber(100) var favorite: Boolean = true,
    @ProtoNumber(101) var chapterFlags: Int = 0,
    @ProtoNumber(102) var brokenHistory: List<BrokenBackupHistory> = emptyList(),
    @ProtoNumber(103) var viewer_flags: Int? = null,
    @ProtoNumber(104) var history: List<BackupHistory> = emptyList(),
    @ProtoNumber(105) var updateStrategy: UpdateStrategy = UpdateStrategy.ALWAYS_UPDATE,
<<<<<<< HEAD
    @ProtoNumber(106) var lastModifiedAt: Long? = 0,
=======
    @ProtoNumber(106) var lastModifiedAt: Long = 0,
    @ProtoNumber(107) var favoriteModifiedAt: Long? = null,
>>>>>>> 3aa6e7ae
) {
    fun getMangaImpl(): Manga {
        return Manga.create().copy(
            url = this@BackupManga.url,
            title = this@BackupManga.title,
            artist = this@BackupManga.artist,
            author = this@BackupManga.author,
            description = this@BackupManga.description,
            genre = this@BackupManga.genre,
            status = this@BackupManga.status.toLong(),
            thumbnailUrl = this@BackupManga.thumbnailUrl,
            favorite = this@BackupManga.favorite,
            source = this@BackupManga.source,
            dateAdded = this@BackupManga.dateAdded,
            viewerFlags = (this@BackupManga.viewer_flags ?: this@BackupManga.viewer).toLong(),
            chapterFlags = this@BackupManga.chapterFlags.toLong(),
            updateStrategy = this@BackupManga.updateStrategy,
            lastModifiedAt = this@BackupManga.lastModifiedAt,
<<<<<<< HEAD
=======
            favoriteModifiedAt = this@BackupManga.favoriteModifiedAt,
>>>>>>> 3aa6e7ae
        )
    }

    fun getChaptersImpl(): List<Chapter> {
        return chapters.map {
            it.toChapterImpl()
        }
    }

    fun getTrackingImpl(): List<Track> {
        return tracking.map {
            it.getTrackingImpl()
        }
    }

    companion object {
        fun copyFrom(manga: Manga): BackupManga {
            return BackupManga(
                url = manga.url,
                title = manga.title,
                artist = manga.artist,
                author = manga.author,
                description = manga.description,
                genre = manga.genre.orEmpty(),
                status = manga.status.toInt(),
                thumbnailUrl = manga.thumbnailUrl,
                favorite = manga.favorite,
                source = manga.source,
                dateAdded = manga.dateAdded,
                viewer = (manga.viewerFlags.toInt() and ReadingModeType.MASK),
                viewer_flags = manga.viewerFlags.toInt(),
                chapterFlags = manga.chapterFlags.toInt(),
                updateStrategy = manga.updateStrategy,
                lastModifiedAt = manga.lastModifiedAt,
<<<<<<< HEAD
=======
                favoriteModifiedAt = manga.favoriteModifiedAt,
>>>>>>> 3aa6e7ae
            )
        }
    }
}<|MERGE_RESOLUTION|>--- conflicted
+++ resolved
@@ -39,12 +39,8 @@
     @ProtoNumber(103) var viewer_flags: Int? = null,
     @ProtoNumber(104) var history: List<BackupHistory> = emptyList(),
     @ProtoNumber(105) var updateStrategy: UpdateStrategy = UpdateStrategy.ALWAYS_UPDATE,
-<<<<<<< HEAD
-    @ProtoNumber(106) var lastModifiedAt: Long? = 0,
-=======
     @ProtoNumber(106) var lastModifiedAt: Long = 0,
     @ProtoNumber(107) var favoriteModifiedAt: Long? = null,
->>>>>>> 3aa6e7ae
 ) {
     fun getMangaImpl(): Manga {
         return Manga.create().copy(
@@ -63,10 +59,7 @@
             chapterFlags = this@BackupManga.chapterFlags.toLong(),
             updateStrategy = this@BackupManga.updateStrategy,
             lastModifiedAt = this@BackupManga.lastModifiedAt,
-<<<<<<< HEAD
-=======
             favoriteModifiedAt = this@BackupManga.favoriteModifiedAt,
->>>>>>> 3aa6e7ae
         )
     }
 
@@ -101,10 +94,7 @@
                 chapterFlags = manga.chapterFlags.toInt(),
                 updateStrategy = manga.updateStrategy,
                 lastModifiedAt = manga.lastModifiedAt,
-<<<<<<< HEAD
-=======
                 favoriteModifiedAt = manga.favoriteModifiedAt,
->>>>>>> 3aa6e7ae
             )
         }
     }
