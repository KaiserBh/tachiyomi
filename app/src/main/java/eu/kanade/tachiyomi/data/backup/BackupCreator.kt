package eu.kanade.tachiyomi.data.backup

import android.Manifest
import android.content.Context
import android.net.Uri
import com.hippo.unifile.UniFile
import eu.kanade.tachiyomi.R
import eu.kanade.tachiyomi.data.backup.BackupCreateFlags.BACKUP_APP_PREFS
import eu.kanade.tachiyomi.data.backup.BackupCreateFlags.BACKUP_CATEGORY
import eu.kanade.tachiyomi.data.backup.BackupCreateFlags.BACKUP_CHAPTER
import eu.kanade.tachiyomi.data.backup.BackupCreateFlags.BACKUP_HISTORY
import eu.kanade.tachiyomi.data.backup.BackupCreateFlags.BACKUP_SOURCE_PREFS
import eu.kanade.tachiyomi.data.backup.BackupCreateFlags.BACKUP_TRACK
import eu.kanade.tachiyomi.data.backup.models.Backup
import eu.kanade.tachiyomi.data.backup.models.BackupCategory
import eu.kanade.tachiyomi.data.backup.models.BackupChapter
import eu.kanade.tachiyomi.data.backup.models.BackupHistory
import eu.kanade.tachiyomi.data.backup.models.BackupManga
import eu.kanade.tachiyomi.data.backup.models.BackupPreference
import eu.kanade.tachiyomi.data.backup.models.BackupSerializer
import eu.kanade.tachiyomi.data.backup.models.BackupSource
import eu.kanade.tachiyomi.data.backup.models.BackupSourcePreferences
import eu.kanade.tachiyomi.data.backup.models.BooleanPreferenceValue
import eu.kanade.tachiyomi.data.backup.models.FloatPreferenceValue
import eu.kanade.tachiyomi.data.backup.models.IntPreferenceValue
import eu.kanade.tachiyomi.data.backup.models.LongPreferenceValue
import eu.kanade.tachiyomi.data.backup.models.StringPreferenceValue
import eu.kanade.tachiyomi.data.backup.models.StringSetPreferenceValue
import eu.kanade.tachiyomi.data.backup.models.backupCategoryMapper
import eu.kanade.tachiyomi.data.backup.models.backupChapterMapper
import eu.kanade.tachiyomi.data.backup.models.backupTrackMapper
import eu.kanade.tachiyomi.source.ConfigurableSource
import eu.kanade.tachiyomi.source.preferenceKey
import eu.kanade.tachiyomi.source.sourcePreferences
import eu.kanade.tachiyomi.util.system.hasPermission
import kotlinx.serialization.protobuf.ProtoBuf
import logcat.LogPriority
import okio.buffer
import okio.gzip
import okio.sink
import tachiyomi.core.preference.Preference
import tachiyomi.core.preference.PreferenceStore
import tachiyomi.core.util.system.logcat
import tachiyomi.data.DatabaseHandler
import tachiyomi.domain.backup.service.BackupPreferences
import tachiyomi.domain.category.interactor.GetCategories
import tachiyomi.domain.category.model.Category
import tachiyomi.domain.history.interactor.GetHistory
import tachiyomi.domain.manga.interactor.GetFavorites
import tachiyomi.domain.manga.model.Manga
import tachiyomi.domain.source.service.SourceManager
import uy.kohesive.injekt.Injekt
import uy.kohesive.injekt.api.get
import java.io.FileOutputStream

class BackupCreator(
    private val context: Context,
) {

    private val handler: DatabaseHandler = Injekt.get()
    private val sourceManager: SourceManager = Injekt.get()
    private val backupPreferences: BackupPreferences = Injekt.get()
    private val getCategories: GetCategories = Injekt.get()
    private val getFavorites: GetFavorites = Injekt.get()
    private val getHistory: GetHistory = Injekt.get()
    private val preferenceStore: PreferenceStore = Injekt.get()

    internal val parser = ProtoBuf

    /**
     * Create backup file.
     *
     * @param uri path of Uri
     * @param isAutoBackup backup called from scheduled backup job
     */
    suspend fun createBackup(uri: Uri, flags: Int, isAutoBackup: Boolean): String {
        if (!context.hasPermission(Manifest.permission.WRITE_EXTERNAL_STORAGE)) {
            throw IllegalStateException(context.getString(R.string.missing_storage_permission))
        }

        val databaseManga = getFavorites.await()
        val backup = Backup(
            backupMangas(databaseManga, flags),
            backupCategories(flags),
            emptyList(),
            prepExtensionInfoForSync(databaseManga),
            backupAppPreferences(flags),
            backupSourcePreferences(flags),
        )

        var file: UniFile? = null
        try {
            file = (
                if (isAutoBackup) {
                    // Get dir of file and create
                    var dir = UniFile.fromUri(context, uri)
                    dir = dir.createDirectory("automatic")

                    // Delete older backups
                    val numberOfBackups = backupPreferences.numberOfBackups().get()
                    dir.listFiles { _, filename -> Backup.filenameRegex.matches(filename) }
                        .orEmpty()
                        .sortedByDescending { it.name }
                        .drop(numberOfBackups - 1)
                        .forEach { it.delete() }

                    // Create new file to place backup
                    dir.createFile(Backup.getFilename())
                } else {
                    UniFile.fromUri(context, uri)
                }
                )
                ?: throw Exception(context.getString(R.string.create_backup_file_error))

            if (!file.isFile) {
                throw IllegalStateException("Failed to get handle on a backup file")
            }

            val byteArray = parser.encodeToByteArray(BackupSerializer, backup)
            if (byteArray.isEmpty()) {
                throw IllegalStateException(context.getString(R.string.empty_backup_error))
            }

            file.openOutputStream().also {
                // Force overwrite old file
                (it as? FileOutputStream)?.channel?.truncate(0)
            }.sink().gzip().buffer().use { it.write(byteArray) }
            val fileUri = file.uri

            // Make sure it's a valid backup file
            BackupFileValidator().validate(context, fileUri)

            return fileUri.toString()
        } catch (e: Exception) {
            logcat(LogPriority.ERROR, e)
            file?.delete()
            throw e
        }
    }

     fun prepExtensionInfoForSync(mangas: List<Manga>): List<BackupSource> {
        return mangas
            .asSequence()
            .map(Manga::source)
            .distinct()
            .map(sourceManager::getOrStub)
            .map(BackupSource::copyFrom)
            .toList()
    }

    /**
     * Backup the categories of library
     *
     * @return list of [BackupCategory] to be backed up
     */
     suspend fun backupCategories(options: Int): List<BackupCategory> {
        // Check if user wants category information in backup
        return if (options and BACKUP_CATEGORY == BACKUP_CATEGORY) {
            getCategories.await()
                .filterNot(Category::isSystemCategory)
                .map(backupCategoryMapper)
        } else {
            emptyList()
        }
    }

    suspend fun backupMangas(mangas: List<Manga>, flags: Int): List<BackupManga> {
        return mangas.map {
            backupManga(it, flags)
        }
    }

    /**
     * Convert a manga to Json
     *
     * @param manga manga that gets converted
     * @param options options for the backup
     * @return [BackupManga] containing manga in a serializable form
     */
    private suspend fun backupManga(manga: Manga, options: Int): BackupManga {
        // Entry for this manga
        val mangaObject = BackupManga.copyFrom(manga)

        // Check if user wants chapter information in backup
        if (options and BACKUP_CHAPTER == BACKUP_CHAPTER) {
            // Backup all the chapters
            handler.awaitList {
                chaptersQueries.getChaptersByMangaId(
                    mangaId = manga.id,
                    applyScanlatorFilter = 0, // false
                    mapper = backupChapterMapper,
                )
            }
                .takeUnless(List<BackupChapter>::isEmpty)
                ?.let { mangaObject.chapters = it }
        }

        // Check if user wants category information in backup
        if (options and BACKUP_CATEGORY == BACKUP_CATEGORY) {
            // Backup categories for this manga
            val categoriesForManga = getCategories.await(manga.id)
            if (categoriesForManga.isNotEmpty()) {
                mangaObject.categories = categoriesForManga.map { it.order }
            }
        }

        // Check if user wants track information in backup
        if (options and BACKUP_TRACK == BACKUP_TRACK) {
            val tracks = handler.awaitList { manga_syncQueries.getTracksByMangaId(manga.id, backupTrackMapper) }
            if (tracks.isNotEmpty()) {
                mangaObject.tracking = tracks
            }
        }

        // Check if user wants history information in backup
        if (options and BACKUP_HISTORY == BACKUP_HISTORY) {
            val historyByMangaId = getHistory.await(manga.id)
            if (historyByMangaId.isNotEmpty()) {
                val history = historyByMangaId.map { history ->
                    val chapter = handler.awaitOne { chaptersQueries.getChapterById(history.chapterId) }
                    BackupHistory(chapter.url, history.readAt?.time ?: 0L, history.readDuration)
                }
                if (history.isNotEmpty()) {
                    mangaObject.history = history
                }
            }
        }

        return mangaObject
    }

<<<<<<< HEAD
     fun backupAppPreferences(flags: Int): List<BackupPreference> {
        if (flags and BACKUP_APP_PREFS_MASK != BACKUP_APP_PREFS) return emptyList()
=======
    private fun backupAppPreferences(flags: Int): List<BackupPreference> {
        if (flags and BACKUP_APP_PREFS != BACKUP_APP_PREFS) return emptyList()
>>>>>>> 402e2c47

        return preferenceStore.getAll().toBackupPreferences()
    }

<<<<<<< HEAD
     fun backupSourcePreferences(flags: Int): List<BackupSourcePreferences> {
        if (flags and BACKUP_SOURCE_PREFS_MASK != BACKUP_SOURCE_PREFS) return emptyList()
=======
    private fun backupSourcePreferences(flags: Int): List<BackupSourcePreferences> {
        if (flags and BACKUP_SOURCE_PREFS != BACKUP_SOURCE_PREFS) return emptyList()
>>>>>>> 402e2c47

        return sourceManager.getCatalogueSources()
            .filterIsInstance<ConfigurableSource>()
            .map {
                BackupSourcePreferences(
                    it.preferenceKey(),
                    it.sourcePreferences().all.toBackupPreferences(),
                )
            }
    }

    @Suppress("UNCHECKED_CAST")
    private fun Map<String, *>.toBackupPreferences(): List<BackupPreference> {
        return this.filterKeys {
            !Preference.isPrivate(it) && !Preference.isAppState(it)
        }
            .mapNotNull { (key, value) ->
                when (value) {
                    is Int -> BackupPreference(key, IntPreferenceValue(value))
                    is Long -> BackupPreference(key, LongPreferenceValue(value))
                    is Float -> BackupPreference(key, FloatPreferenceValue(value))
                    is String -> BackupPreference(key, StringPreferenceValue(value))
                    is Boolean -> BackupPreference(key, BooleanPreferenceValue(value))
                    is Set<*> -> (value as? Set<String>)?.let {
                        BackupPreference(key, StringSetPreferenceValue(it))
                    }
                    else -> null
                }
            }
    }
}<|MERGE_RESOLUTION|>--- conflicted
+++ resolved
@@ -153,7 +153,7 @@
      *
      * @return list of [BackupCategory] to be backed up
      */
-     suspend fun backupCategories(options: Int): List<BackupCategory> {
+    suspend fun backupCategories(options: Int): List<BackupCategory> {
         // Check if user wants category information in backup
         return if (options and BACKUP_CATEGORY == BACKUP_CATEGORY) {
             getCategories.await()
@@ -177,7 +177,7 @@
      * @param options options for the backup
      * @return [BackupManga] containing manga in a serializable form
      */
-    private suspend fun backupManga(manga: Manga, options: Int): BackupManga {
+     suspend fun backupManga(manga: Manga, options: Int): BackupManga {
         // Entry for this manga
         val mangaObject = BackupManga.copyFrom(manga)
 
@@ -229,24 +229,14 @@
         return mangaObject
     }
 
-<<<<<<< HEAD
-     fun backupAppPreferences(flags: Int): List<BackupPreference> {
-        if (flags and BACKUP_APP_PREFS_MASK != BACKUP_APP_PREFS) return emptyList()
-=======
-    private fun backupAppPreferences(flags: Int): List<BackupPreference> {
+    fun backupAppPreferences(flags: Int): List<BackupPreference> {
         if (flags and BACKUP_APP_PREFS != BACKUP_APP_PREFS) return emptyList()
->>>>>>> 402e2c47
 
         return preferenceStore.getAll().toBackupPreferences()
     }
 
-<<<<<<< HEAD
-     fun backupSourcePreferences(flags: Int): List<BackupSourcePreferences> {
-        if (flags and BACKUP_SOURCE_PREFS_MASK != BACKUP_SOURCE_PREFS) return emptyList()
-=======
-    private fun backupSourcePreferences(flags: Int): List<BackupSourcePreferences> {
+    fun backupSourcePreferences(flags: Int): List<BackupSourcePreferences> {
         if (flags and BACKUP_SOURCE_PREFS != BACKUP_SOURCE_PREFS) return emptyList()
->>>>>>> 402e2c47
 
         return sourceManager.getCatalogueSources()
             .filterIsInstance<ConfigurableSource>()
