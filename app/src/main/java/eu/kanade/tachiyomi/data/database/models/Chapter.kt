package eu.kanade.tachiyomi.data.database.models

import eu.kanade.tachiyomi.source.model.SChapter
import java.io.Serializable
import tachiyomi.domain.chapter.model.Chapter as DomainChapter

interface Chapter : SChapter, Serializable {

    var id: Long?

    var manga_id: Long?

    var read: Boolean

    var bookmark: Boolean

    var last_page_read: Int

    var date_fetch: Long

    var source_order: Int

    var last_modified: Long

    var version: Long
}

fun Chapter.toDomainChapter(): DomainChapter? {
    if (id == null || manga_id == null) return null
    return DomainChapter(
        id = id!!,
        mangaId = manga_id!!,
        read = read,
        bookmark = bookmark,
        lastPageRead = last_page_read.toLong(),
        dateFetch = date_fetch,
        sourceOrder = source_order.toLong(),
        url = url,
        name = name,
        dateUpload = date_upload,
        chapterNumber = chapter_number.toDouble(),
        scanlator = scanlator,
        lastModifiedAt = last_modified,
<<<<<<< HEAD
        version = version
=======
        version = version,
>>>>>>> 6e0bc981
    )
}<|MERGE_RESOLUTION|>--- conflicted
+++ resolved
@@ -41,10 +41,6 @@
         chapterNumber = chapter_number.toDouble(),
         scanlator = scanlator,
         lastModifiedAt = last_modified,
-<<<<<<< HEAD
-        version = version
-=======
         version = version,
->>>>>>> 6e0bc981
     )
 }