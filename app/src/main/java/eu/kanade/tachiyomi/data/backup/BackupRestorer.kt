package eu.kanade.tachiyomi.data.backup

import android.content.Context
import android.net.Uri
import eu.kanade.tachiyomi.R
import eu.kanade.tachiyomi.data.backup.models.BackupCategory
import eu.kanade.tachiyomi.data.backup.models.BackupHistory
import eu.kanade.tachiyomi.data.backup.models.BackupManga
import eu.kanade.tachiyomi.data.backup.models.BackupSource
import eu.kanade.tachiyomi.data.sync.SyncHolder
import eu.kanade.tachiyomi.util.BackupUtil
import eu.kanade.tachiyomi.util.system.createFileInCacheDir
import kotlinx.coroutines.coroutineScope
import kotlinx.coroutines.isActive
import tachiyomi.domain.chapter.model.Chapter
import tachiyomi.domain.manga.model.Manga
import tachiyomi.domain.track.model.Track
import java.io.File
import java.text.SimpleDateFormat
import java.util.Date
import java.util.Locale

class BackupRestorer(
    private val context: Context,
    private val notifier: BackupNotifier,
) {

    private var backupManager = BackupManager(context)

    private var restoreAmount = 0
    private var restoreProgress = 0

    /**
     * Mapping of source ID to source name from backup data
     */
    private var sourceMapping: Map<Long, String> = emptyMap()

    private val errors = mutableListOf<Pair<Date, String>>()

    suspend fun restoreBackup(uri: Uri, sync: Boolean): Boolean {
        val startTime = System.currentTimeMillis()
        restoreProgress = 0
        errors.clear()

        if (!performRestore(uri, sync)) {
            return false
        }

        val endTime = System.currentTimeMillis()
        val time = endTime - startTime

        val logFile = writeErrorLog()

        if (sync) {
            notifier.showRestoreComplete(time, errors.size, logFile.parent, logFile.name, contentTitle = context.getString(R.string.sync_complete))
        } else {
            notifier.showRestoreComplete(time, errors.size, logFile.parent, logFile.name)
        }
        return true
    }

    private fun writeErrorLog(): File {
        try {
            if (errors.isNotEmpty()) {
                val file = context.createFileInCacheDir("tachiyomi_restore.txt")
                val sdf = SimpleDateFormat("yyyy-MM-dd HH:mm:ss.SSS", Locale.getDefault())

                file.bufferedWriter().use { out ->
                    errors.forEach { (date, message) ->
                        out.write("[${sdf.format(date)}] $message\n")
                    }
                }
                return file
            }
        } catch (e: Exception) {
            // Empty
        }
        return File("")
    }

<<<<<<< HEAD
    @Suppress("BlockingMethodInNonBlockingContext")
    private suspend fun performRestore(uri: Uri, sync: Boolean): Boolean {
        val backup = if (sync) {
            SyncHolder.backup ?: throw IllegalStateException("syncBackup cannot be null when sync is true")
        } else {
            BackupUtil.decodeBackup(context, uri)
        }
=======
    private suspend fun performRestore(uri: Uri): Boolean {
        val backup = BackupUtil.decodeBackup(context, uri)
>>>>>>> 08712080

        restoreAmount = backup.backupManga.size + 1 // +1 for categories

        // Restore categories
        if (backup.backupCategories.isNotEmpty()) {
            restoreCategories(backup.backupCategories)
        }

        // Store source mapping for error messages
        val backupMaps = backup.backupBrokenSources.map { BackupSource(it.name, it.sourceId) } + backup.backupSources
        sourceMapping = backupMaps.associate { it.sourceId to it.name }

        return coroutineScope {
            // Restore individual manga
            backup.backupManga.forEach {
                if (!isActive) {
                    return@coroutineScope false
                }

                restoreManga(it, backup.backupCategories, sync)
            }
            // TODO: optionally trigger online library + tracker update
            true
        }
    }

    private suspend fun restoreCategories(backupCategories: List<BackupCategory>) {
        backupManager.restoreCategories(backupCategories)

        restoreProgress += 1
        showRestoreProgress(restoreProgress, restoreAmount, context.getString(R.string.categories), context.getString(R.string.restoring_backup))
    }

    private suspend fun restoreManga(backupManga: BackupManga, backupCategories: List<BackupCategory>, sync: Boolean) {
        val manga = backupManga.getMangaImpl()
        val chapters = backupManga.getChaptersImpl()
        val categories = backupManga.categories.map { it.toInt() }
        val history =
            backupManga.brokenHistory.map { BackupHistory(it.url, it.lastRead, it.readDuration) } + backupManga.history
        val tracks = backupManga.getTrackingImpl()

        try {
            val dbManga = backupManager.getMangaFromDatabase(manga.url, manga.source)
            if (dbManga == null) {
                // Manga not in database
                restoreExistingManga(manga, chapters, categories, history, tracks, backupCategories)
            } else {
                // Manga in database
                // Copy information from manga already in database
                val updatedManga = backupManager.restoreExistingManga(manga, dbManga)
                // Fetch rest of manga information
                restoreNewManga(updatedManga, chapters, categories, history, tracks, backupCategories)
            }
        } catch (e: Exception) {
            val sourceName = sourceMapping[manga.source] ?: manga.source.toString()
            errors.add(Date() to "${manga.title} [$sourceName]: ${e.message}")
        }

        restoreProgress += 1
        if (sync) {
            showRestoreProgress(restoreProgress, restoreAmount, manga.title, context.getString(R.string.syncing_data))
        } else {
            showRestoreProgress(restoreProgress, restoreAmount, manga.title, context.getString(R.string.restoring_backup))
        }
    }

    /**
     * Fetches manga information
     *
     * @param manga manga that needs updating
     * @param chapters chapters of manga that needs updating
     * @param categories categories that need updating
     */
    private suspend fun restoreExistingManga(
        manga: Manga,
        chapters: List<Chapter>,
        categories: List<Int>,
        history: List<BackupHistory>,
        tracks: List<Track>,
        backupCategories: List<BackupCategory>,
    ) {
        val fetchedManga = backupManager.restoreNewManga(manga)
        backupManager.restoreChapters(fetchedManga, chapters)
        restoreExtras(fetchedManga, categories, history, tracks, backupCategories)
    }

    private suspend fun restoreNewManga(
        backupManga: Manga,
        chapters: List<Chapter>,
        categories: List<Int>,
        history: List<BackupHistory>,
        tracks: List<Track>,
        backupCategories: List<BackupCategory>,
    ) {
        backupManager.restoreChapters(backupManga, chapters)
        restoreExtras(backupManga, categories, history, tracks, backupCategories)
    }

    private suspend fun restoreExtras(manga: Manga, categories: List<Int>, history: List<BackupHistory>, tracks: List<Track>, backupCategories: List<BackupCategory>) {
        backupManager.restoreCategories(manga, categories, backupCategories)
        backupManager.restoreHistory(history)
        backupManager.restoreTracking(manga, tracks)
    }

    /**
     * Called to update dialog in [BackupConst]
     *
     * @param progress restore progress
     * @param amount total restoreAmount of manga
     * @param title title of restored manga
     */
    private fun showRestoreProgress(progress: Int, amount: Int, title: String, contentTitle: String) {
        notifier.showRestoreProgress(title, contentTitle, progress, amount)
    }
}<|MERGE_RESOLUTION|>--- conflicted
+++ resolved
@@ -78,18 +78,12 @@
         return File("")
     }
 
-<<<<<<< HEAD
-    @Suppress("BlockingMethodInNonBlockingContext")
     private suspend fun performRestore(uri: Uri, sync: Boolean): Boolean {
         val backup = if (sync) {
             SyncHolder.backup ?: throw IllegalStateException("syncBackup cannot be null when sync is true")
         } else {
             BackupUtil.decodeBackup(context, uri)
         }
-=======
-    private suspend fun performRestore(uri: Uri): Boolean {
-        val backup = BackupUtil.decodeBackup(context, uri)
->>>>>>> 08712080
 
         restoreAmount = backup.backupManga.size + 1 // +1 for categories
 
