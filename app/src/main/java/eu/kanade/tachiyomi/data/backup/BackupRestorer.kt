package eu.kanade.tachiyomi.data.backup

import android.content.Context
import android.net.Uri
import eu.kanade.domain.manga.interactor.UpdateManga
import eu.kanade.tachiyomi.R
import eu.kanade.tachiyomi.data.backup.models.BackupCategory
import eu.kanade.tachiyomi.data.backup.models.BackupHistory
import eu.kanade.tachiyomi.data.backup.models.BackupManga
import eu.kanade.tachiyomi.data.backup.models.BackupPreference
import eu.kanade.tachiyomi.data.backup.models.BackupSource
import eu.kanade.tachiyomi.data.backup.models.BackupSourcePreferences
import eu.kanade.tachiyomi.data.backup.models.BooleanPreferenceValue
import eu.kanade.tachiyomi.data.backup.models.FloatPreferenceValue
import eu.kanade.tachiyomi.data.backup.models.IntPreferenceValue
import eu.kanade.tachiyomi.data.backup.models.LongPreferenceValue
import eu.kanade.tachiyomi.data.backup.models.StringPreferenceValue
import eu.kanade.tachiyomi.data.backup.models.StringSetPreferenceValue
import eu.kanade.tachiyomi.data.library.LibraryUpdateJob
import eu.kanade.tachiyomi.source.model.copyFrom
import eu.kanade.tachiyomi.source.sourcePreferences
import eu.kanade.tachiyomi.util.BackupUtil
import eu.kanade.tachiyomi.util.system.createFileInCacheDir
import kotlinx.coroutines.coroutineScope
import kotlinx.coroutines.isActive
import tachiyomi.core.preference.AndroidPreferenceStore
import tachiyomi.core.preference.PreferenceStore
import tachiyomi.data.DatabaseHandler
import tachiyomi.data.Manga_sync
import tachiyomi.data.Mangas
import tachiyomi.data.UpdateStrategyColumnAdapter
import tachiyomi.domain.category.interactor.GetCategories
import tachiyomi.domain.chapter.interactor.GetChaptersByMangaId
import tachiyomi.domain.chapter.model.Chapter
import tachiyomi.domain.history.model.HistoryUpdate
import tachiyomi.domain.library.service.LibraryPreferences
import tachiyomi.domain.manga.interactor.FetchInterval
import tachiyomi.domain.manga.model.Manga
import tachiyomi.domain.track.model.Track
import uy.kohesive.injekt.Injekt
import uy.kohesive.injekt.api.get
import java.io.File
import java.text.SimpleDateFormat
import java.time.ZonedDateTime
import java.util.Date
import java.util.Locale
import kotlin.math.max

class BackupRestorer(
    private val context: Context,
    private val notifier: BackupNotifier,
) {

    private val handler: DatabaseHandler = Injekt.get()
    private val updateManga: UpdateManga = Injekt.get()
    private val getCategories: GetCategories = Injekt.get()
    private val getChaptersByMangaId: GetChaptersByMangaId = Injekt.get()
    private val fetchInterval: FetchInterval = Injekt.get()

    private val preferenceStore: PreferenceStore = Injekt.get()
    private val libraryPreferences: LibraryPreferences = Injekt.get()

    private var now = ZonedDateTime.now()
    private var currentFetchWindow = fetchInterval.getWindow(now)

    private var restoreAmount = 0
    private var restoreProgress = 0

    /**
     * Mapping of source ID to source name from backup data
     */
    private var sourceMapping: Map<Long, String> = emptyMap()

    private val errors = mutableListOf<Pair<Date, String>>()

    suspend fun syncFromBackup(uri: Uri, sync: Boolean): Boolean {
        val startTime = System.currentTimeMillis()
        restoreProgress = 0
        errors.clear()

        if (!performRestore(uri, sync)) {
            return false
        }

        val endTime = System.currentTimeMillis()
        val time = endTime - startTime

        val logFile = writeErrorLog()

        if (sync) {
            notifier.showRestoreComplete(
                time,
                errors.size,
                logFile.parent,
                logFile.name,
                contentTitle = context.getString(R.string.library_sync_complete),
            )
        } else {
            notifier.showRestoreComplete(time, errors.size, logFile.parent, logFile.name)
        }
        return true
    }

    private fun writeErrorLog(): File {
        try {
            if (errors.isNotEmpty()) {
                val file = context.createFileInCacheDir("tachiyomi_restore.txt")
                val sdf = SimpleDateFormat("yyyy-MM-dd HH:mm:ss.SSS", Locale.getDefault())

                file.bufferedWriter().use { out ->
                    errors.forEach { (date, message) ->
                        out.write("[${sdf.format(date)}] $message\n")
                    }
                }
                return file
            }
        } catch (e: Exception) {
            // Empty
        }
        return File("")
    }

    private suspend fun performRestore(uri: Uri, sync: Boolean): Boolean {
        val backup = BackupUtil.decodeBackup(context, uri)

        restoreAmount = backup.backupManga.size + 3 // +3 for categories, app prefs, source prefs

        // Restore categories
        if (backup.backupCategories.isNotEmpty()) {
            restoreCategories(backup.backupCategories)
        }

        // Store source mapping for error messages
        val backupMaps = backup.backupBrokenSources.map { BackupSource(it.name, it.sourceId) } + backup.backupSources
        sourceMapping = backupMaps.associate { it.sourceId to it.name }
        now = ZonedDateTime.now()
        currentFetchWindow = fetchInterval.getWindow(now)

        return coroutineScope {
            restoreAppPreferences(backup.backupPreferences)
            restoreSourcePreferences(backup.backupSourcePreferences)

            // Restore individual manga
            backup.backupManga.forEach {
                if (!isActive) {
                    return@coroutineScope false
                }

                restoreManga(it, backup.backupCategories, sync)
            }
            // TODO: optionally trigger online library + tracker update

            true
        }
    }

    private suspend fun restoreCategories(backupCategories: List<BackupCategory>) {
        // Get categories from file and from db
        val dbCategories = getCategories.await()

        val categories = backupCategories.map {
            var category = it.getCategory()
            var found = false
            for (dbCategory in dbCategories) {
                // If the category is already in the db, assign the id to the file's category
                // and do nothing
                if (category.name == dbCategory.name) {
                    category = category.copy(id = dbCategory.id)
                    found = true
                    break
                }
            }
            if (!found) {
                // Let the db assign the id
                val id = handler.awaitOneExecutable {
                    categoriesQueries.insert(category.name, category.order, category.flags)
                    categoriesQueries.selectLastInsertedRowId()
                }
                category = category.copy(id = id)
            }

            category
        }

        libraryPreferences.categorizedDisplaySettings().set(
            (dbCategories + categories)
                .distinctBy { it.flags }
                .size > 1,
        )

        restoreProgress += 1
        showRestoreProgress(
            restoreProgress,
            restoreAmount,
            context.getString(R.string.categories),
            context.getString(R.string.restoring_backup),
        )
    }

    private suspend fun restoreManga(backupManga: BackupManga, backupCategories: List<BackupCategory>, sync: Boolean) {
        val manga = backupManga.getMangaImpl()
        val chapters = backupManga.getChaptersImpl()
        val categories = backupManga.categories.map { it.toInt() }
        val history =
            backupManga.brokenHistory.map { BackupHistory(it.url, it.lastRead, it.readDuration) } + backupManga.history
        val tracks = backupManga.getTrackingImpl()

        try {
            val dbManga = getMangaFromDatabase(manga.url, manga.source)
            val restoredManga = if (dbManga == null) {
                // Manga not in database
                restoreExistingManga(manga, chapters, categories, history, tracks, backupCategories)
            } else {
                // Manga in database
                // Copy information from manga already in database
                val updatedManga = restoreExistingManga(manga, dbManga)
                // Fetch rest of manga information
                restoreNewManga(updatedManga, chapters, categories, history, tracks, backupCategories)
            }
            updateManga.awaitUpdateFetchInterval(restoredManga, now, currentFetchWindow)
        } catch (e: Exception) {
            val sourceName = sourceMapping[manga.source] ?: manga.source.toString()
            errors.add(Date() to "${manga.title} [$sourceName]: ${e.message}")
        }

        restoreProgress += 1
        if (sync) {
            showRestoreProgress(
                restoreProgress,
                restoreAmount,
                manga.title,
                context.getString(R.string.syncing_library),
            )
        } else {
            showRestoreProgress(
                restoreProgress,
                restoreAmount,
                manga.title,
                context.getString(R.string.restoring_backup),
            )
        }
    }

    /**
     * Returns manga
     *
     * @return [Manga], null if not found
     */
    private suspend fun getMangaFromDatabase(url: String, source: Long): Mangas? {
        return handler.awaitOneOrNull { mangasQueries.getMangaByUrlAndSource(url, source) }
    }

    private suspend fun restoreExistingManga(manga: Manga, dbManga: Mangas): Manga {
        var updatedManga = manga.copy(id = dbManga._id)
        updatedManga = updatedManga.copyFrom(dbManga)
        updateManga(updatedManga)
        return updatedManga
    }

     suspend fun updateManga(manga: Manga): Long {
        handler.await(true) {
            mangasQueries.update(
                source = manga.source,
                url = manga.url,
                artist = manga.artist,
                author = manga.author,
                description = manga.description,
                genre = manga.genre?.joinToString(separator = ", "),
                title = manga.title,
                status = manga.status,
                thumbnailUrl = manga.thumbnailUrl,
                favorite = manga.favorite,
                lastUpdate = manga.lastUpdate,
                nextUpdate = null,
                calculateInterval = null,
                initialized = manga.initialized,
                viewer = manga.viewerFlags,
                chapterFlags = manga.chapterFlags,
                coverLastModified = manga.coverLastModified,
                dateAdded = manga.dateAdded,
                mangaId = manga.id,
                updateStrategy = manga.updateStrategy.let(UpdateStrategyColumnAdapter::encode),
            )
        }
        return manga.id
    }

    /**
     * Fetches manga information
     *
     * @param manga manga that needs updating
     * @param chapters chapters of manga that needs updating
     * @param categories categories that need updating
     */
    private suspend fun restoreExistingManga(
        manga: Manga,
        chapters: List<Chapter>,
        categories: List<Int>,
        history: List<BackupHistory>,
        tracks: List<Track>,
        backupCategories: List<BackupCategory>,
    ): Manga {
        val fetchedManga = restoreNewManga(manga)
        restoreChapters(fetchedManga, chapters)
        restoreExtras(fetchedManga, categories, history, tracks, backupCategories)
        return fetchedManga
    }

    private suspend fun restoreChapters(manga: Manga, chapters: List<Chapter>) {
        val dbChaptersByUrl = getChaptersByMangaId.await(manga.id)
            .associateBy { it.url }

        val processed = chapters.map { chapter ->
            var updatedChapter = chapter

            val dbChapter = dbChaptersByUrl[updatedChapter.url]
            if (dbChapter != null) {
<<<<<<< HEAD
                updatedChapter = updatedChapter.copy(id = dbChapter._id)
                updatedChapter = updatedChapter.copyFrom(dbChapter)
                if (dbChapter.read != chapter.read) {
                    updatedChapter = updatedChapter.copy(read = chapter.read, lastPageRead = chapter.lastPageRead)
                } else if (updatedChapter.lastPageRead == 0L && dbChapter.last_page_read != 0L) {
                    updatedChapter = updatedChapter.copy(lastPageRead = dbChapter.last_page_read)
                }
                if (!updatedChapter.bookmark && dbChapter.bookmark) {
                    updatedChapter = updatedChapter.copy(bookmark = true)
=======
                updatedChapter = updatedChapter
                    .copyFrom(dbChapter)
                    .copy(
                        id = dbChapter.id,
                        bookmark = updatedChapter.bookmark || dbChapter.bookmark,
                    )
                if (dbChapter.read && !updatedChapter.read) {
                    updatedChapter = updatedChapter.copy(
                        read = true,
                        lastPageRead = dbChapter.lastPageRead,
                    )
                } else if (updatedChapter.lastPageRead == 0L && dbChapter.lastPageRead != 0L) {
                    updatedChapter = updatedChapter.copy(
                        lastPageRead = dbChapter.lastPageRead,
                    )
>>>>>>> 402e2c47
                }
            }

            updatedChapter.copy(mangaId = manga.id)
        }

        val (existingChapters, newChapters) = processed.partition { it.id > 0 }
        updateKnownChapters(existingChapters)
        insertChapters(newChapters)
    }

    /**
     * Inserts list of chapters
     */
    private suspend fun insertChapters(chapters: List<Chapter>) {
        handler.await(true) {
            chapters.forEach { chapter ->
                chaptersQueries.insert(
                    chapter.mangaId,
                    chapter.url,
                    chapter.name,
                    chapter.scanlator,
                    chapter.read,
                    chapter.bookmark,
                    chapter.lastPageRead,
                    chapter.chapterNumber,
                    chapter.sourceOrder,
                    chapter.dateFetch,
                    chapter.dateUpload,
                )
            }
        }
    }

    /**
     * Updates a list of chapters with known database ids
     */
    private suspend fun updateKnownChapters(chapters: List<Chapter>) {
        handler.await(true) {
            chapters.forEach { chapter ->
                chaptersQueries.update(
                    mangaId = null,
                    url = null,
                    name = null,
                    scanlator = null,
                    read = chapter.read,
                    bookmark = chapter.bookmark,
                    lastPageRead = chapter.lastPageRead,
                    chapterNumber = null,
                    sourceOrder = null,
                    dateFetch = null,
                    dateUpload = null,
                    chapterId = chapter.id,
                )
            }
        }
    }

    /**
     * Fetches manga information
     *
     * @param manga manga that needs updating
     * @return Updated manga info.
     */
    private suspend fun restoreNewManga(manga: Manga): Manga {
        return manga.copy(
            initialized = manga.description != null,
            id = insertManga(manga),
        )
    }

    /**
     * Inserts manga and returns id
     *
     * @return id of [Manga], null if not found
     */
    private suspend fun insertManga(manga: Manga): Long {
        return handler.awaitOneExecutable(true) {
            mangasQueries.insert(
                source = manga.source,
                url = manga.url,
                artist = manga.artist,
                author = manga.author,
                description = manga.description,
                genre = manga.genre,
                title = manga.title,
                status = manga.status,
                thumbnailUrl = manga.thumbnailUrl,
                favorite = manga.favorite,
                lastUpdate = manga.lastUpdate,
                nextUpdate = 0L,
                calculateInterval = 0L,
                initialized = manga.initialized,
                viewerFlags = manga.viewerFlags,
                chapterFlags = manga.chapterFlags,
                coverLastModified = manga.coverLastModified,
                dateAdded = manga.dateAdded,
                updateStrategy = manga.updateStrategy,
            )
            mangasQueries.selectLastInsertedRowId()
        }
    }

    private suspend fun restoreNewManga(
        backupManga: Manga,
        chapters: List<Chapter>,
        categories: List<Int>,
        history: List<BackupHistory>,
        tracks: List<Track>,
        backupCategories: List<BackupCategory>,
    ): Manga {
        restoreChapters(backupManga, chapters)
        restoreExtras(backupManga, categories, history, tracks, backupCategories)
        return backupManga
    }

    private suspend fun restoreExtras(
        manga: Manga,
        categories: List<Int>,
        history: List<BackupHistory>,
        tracks: List<Track>,
        backupCategories: List<BackupCategory>,
    ) {
        restoreCategories(manga, categories, backupCategories)
        restoreHistory(history)
        restoreTracking(manga, tracks)
    }

    /**
     * Restores the categories a manga is in.
     *
     * @param manga the manga whose categories have to be restored.
     * @param categories the categories to restore.
     */
    private suspend fun restoreCategories(manga: Manga, categories: List<Int>, backupCategories: List<BackupCategory>) {
        val dbCategories = getCategories.await()
        val mangaCategoriesToUpdate = mutableListOf<Pair<Long, Long>>()

        categories.forEach { backupCategoryOrder ->
            backupCategories.firstOrNull {
                it.order == backupCategoryOrder.toLong()
            }?.let { backupCategory ->
                dbCategories.firstOrNull { dbCategory ->
                    dbCategory.name == backupCategory.name
                }?.let { dbCategory ->
                    mangaCategoriesToUpdate.add(Pair(manga.id, dbCategory.id))
                }
            }
        }

        // Update database
        if (mangaCategoriesToUpdate.isNotEmpty()) {
            handler.await(true) {
                mangas_categoriesQueries.deleteMangaCategoryByMangaId(manga.id)
                mangaCategoriesToUpdate.forEach { (mangaId, categoryId) ->
                    mangas_categoriesQueries.insert(mangaId, categoryId)
                }
            }
        }
    }

    /**
     * Restore history from Json
     *
     * @param history list containing history to be restored
     */
    private suspend fun restoreHistory(history: List<BackupHistory>) {
        // List containing history to be updated
        val toUpdate = mutableListOf<HistoryUpdate>()
        for ((url, lastRead, readDuration) in history) {
            var dbHistory = handler.awaitOneOrNull { historyQueries.getHistoryByChapterUrl(url) }
            // Check if history already in database and update
            if (dbHistory != null) {
                dbHistory = dbHistory.copy(
                    last_read = Date(max(lastRead, dbHistory.last_read?.time ?: 0L)),
                    time_read = max(readDuration, dbHistory.time_read) - dbHistory.time_read,
                )
                toUpdate.add(
                    HistoryUpdate(
                        chapterId = dbHistory.chapter_id,
                        readAt = dbHistory.last_read!!,
                        sessionReadDuration = dbHistory.time_read,
                    ),
                )
            } else {
                // If not in database create
                handler
                    .awaitOneOrNull { chaptersQueries.getChapterByUrl(url) }
                    ?.let {
                        toUpdate.add(
                            HistoryUpdate(
                                chapterId = it._id,
                                readAt = Date(lastRead),
                                sessionReadDuration = readDuration,
                            ),
                        )
                    }
            }
        }
        handler.await(true) {
            toUpdate.forEach { payload ->
                historyQueries.upsert(
                    payload.chapterId,
                    payload.readAt,
                    payload.sessionReadDuration,
                )
            }
        }
    }

    /**
     * Restores the sync of a manga.
     *
     * @param manga the manga whose sync have to be restored.
     * @param tracks the track list to restore.
     */
    private suspend fun restoreTracking(manga: Manga, tracks: List<Track>) {
        // Get tracks from database
        val dbTracks = handler.awaitList { manga_syncQueries.getTracksByMangaId(manga.id) }
        val toUpdate = mutableListOf<Manga_sync>()
        val toInsert = mutableListOf<Track>()

        tracks
            // Fix foreign keys with the current manga id
            .map { it.copy(mangaId = manga.id) }
            .forEach { track ->
                var isInDatabase = false
                for (dbTrack in dbTracks) {
                    if (track.syncId == dbTrack.sync_id) {
                        // The sync is already in the db, only update its fields
                        var temp = dbTrack
                        if (track.remoteId != dbTrack.remote_id) {
                            temp = temp.copy(remote_id = track.remoteId)
                        }
                        if (track.libraryId != dbTrack.library_id) {
                            temp = temp.copy(library_id = track.libraryId)
                        }
                        temp = temp.copy(last_chapter_read = max(dbTrack.last_chapter_read, track.lastChapterRead))
                        isInDatabase = true
                        toUpdate.add(temp)
                        break
                    }
                }
                if (!isInDatabase) {
                    // Insert new sync. Let the db assign the id
                    toInsert.add(track.copy(id = 0))
                }
            }

        // Update database
        if (toUpdate.isNotEmpty()) {
            handler.await(true) {
                toUpdate.forEach { track ->
                    manga_syncQueries.update(
                        track.manga_id,
                        track.sync_id,
                        track.remote_id,
                        track.library_id,
                        track.title,
                        track.last_chapter_read,
                        track.total_chapters,
                        track.status,
                        track.score,
                        track.remote_url,
                        track.start_date,
                        track.finish_date,
                        track._id,
                    )
                }
            }
        }
        if (toInsert.isNotEmpty()) {
            handler.await(true) {
                toInsert.forEach { track ->
                    manga_syncQueries.insert(
                        track.mangaId,
                        track.syncId,
                        track.remoteId,
                        track.libraryId,
                        track.title,
                        track.lastChapterRead,
                        track.totalChapters,
                        track.status,
                        track.score,
                        track.remoteUrl,
                        track.startDate,
                        track.finishDate,
                    )
                }
            }
        }
    }

    private fun restoreAppPreferences(preferences: List<BackupPreference>) {
        restorePreferences(preferences, preferenceStore)

        LibraryUpdateJob.setupTask(context)
        BackupCreateJob.setupTask(context)

        restoreProgress += 1
        showRestoreProgress(
            restoreProgress,
            restoreAmount,
            context.getString(R.string.app_settings),
            context.getString(R.string.restoring_backup),
        )
    }

    private fun restoreSourcePreferences(preferences: List<BackupSourcePreferences>) {
        preferences.forEach {
            val sourcePrefs = AndroidPreferenceStore(context, sourcePreferences(it.sourceKey))
            restorePreferences(it.prefs, sourcePrefs)
        }

        restoreProgress += 1
        showRestoreProgress(
            restoreProgress,
            restoreAmount,
            context.getString(R.string.source_settings),
            context.getString(R.string.restoring_backup),
        )
    }

    private fun restorePreferences(
        toRestore: List<BackupPreference>,
        preferenceStore: PreferenceStore,
    ) {
        val prefs = preferenceStore.getAll()
        toRestore.forEach { (key, value) ->
            when (value) {
                is IntPreferenceValue -> {
                    if (prefs[key] is Int?) {
                        preferenceStore.getInt(key).set(value.value)
                    }
                }
                is LongPreferenceValue -> {
                    if (prefs[key] is Long?) {
                        preferenceStore.getLong(key).set(value.value)
                    }
                }
                is FloatPreferenceValue -> {
                    if (prefs[key] is Float?) {
                        preferenceStore.getFloat(key).set(value.value)
                    }
                }
                is StringPreferenceValue -> {
                    if (prefs[key] is String?) {
                        preferenceStore.getString(key).set(value.value)
                    }
                }
                is BooleanPreferenceValue -> {
                    if (prefs[key] is Boolean?) {
                        preferenceStore.getBoolean(key).set(value.value)
                    }
                }
                is StringSetPreferenceValue -> {
                    if (prefs[key] is Set<*>?) {
                        preferenceStore.getStringSet(key).set(value.value)
                    }
                }
            }
        }
    }

    private fun showRestoreProgress(progress: Int, amount: Int, title: String, contentTitle: String) {
        notifier.showRestoreProgress(title, contentTitle, progress, amount)
    }
}<|MERGE_RESOLUTION|>--- conflicted
+++ resolved
@@ -315,33 +315,19 @@
 
             val dbChapter = dbChaptersByUrl[updatedChapter.url]
             if (dbChapter != null) {
-<<<<<<< HEAD
-                updatedChapter = updatedChapter.copy(id = dbChapter._id)
-                updatedChapter = updatedChapter.copyFrom(dbChapter)
-                if (dbChapter.read != chapter.read) {
-                    updatedChapter = updatedChapter.copy(read = chapter.read, lastPageRead = chapter.lastPageRead)
-                } else if (updatedChapter.lastPageRead == 0L && dbChapter.last_page_read != 0L) {
-                    updatedChapter = updatedChapter.copy(lastPageRead = dbChapter.last_page_read)
-                }
-                if (!updatedChapter.bookmark && dbChapter.bookmark) {
-                    updatedChapter = updatedChapter.copy(bookmark = true)
-=======
                 updatedChapter = updatedChapter
                     .copyFrom(dbChapter)
                     .copy(
                         id = dbChapter.id,
                         bookmark = updatedChapter.bookmark || dbChapter.bookmark,
+                        // Overwrite read status with the backup's status
+                        read = updatedChapter.read,
                     )
-                if (dbChapter.read && !updatedChapter.read) {
+                // Update lastPageRead if the chapter is marked as read
+                if (updatedChapter.read) {
                     updatedChapter = updatedChapter.copy(
-                        read = true,
-                        lastPageRead = dbChapter.lastPageRead,
+                        lastPageRead = if (updatedChapter.lastPageRead > 0) updatedChapter.lastPageRead else dbChapter.lastPageRead,
                     )
-                } else if (updatedChapter.lastPageRead == 0L && dbChapter.lastPageRead != 0L) {
-                    updatedChapter = updatedChapter.copy(
-                        lastPageRead = dbChapter.lastPageRead,
-                    )
->>>>>>> 402e2c47
                 }
             }
 
@@ -352,6 +338,7 @@
         updateKnownChapters(existingChapters)
         insertChapters(newChapters)
     }
+
 
     /**
      * Inserts list of chapters
