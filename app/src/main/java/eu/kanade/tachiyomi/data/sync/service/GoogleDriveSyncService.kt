--- conflicted
+++ resolved
@@ -162,19 +162,9 @@
         }
     }
 
-<<<<<<< HEAD
     private fun pullSyncData(): SyncData? {
         val drive = googleDriveService.driveService ?:
-        throw Exception(context.stringResource(MR.strings.google_drive_not_signed_in))
-=======
-    override suspend fun pullSyncData(): SyncData? {
-        val drive = googleDriveService.driveService
-
-        if (drive == null) {
-            logcat(LogPriority.DEBUG) { "Google Drive service not initialized" }
-            throw Exception(context.stringResource(SYMR.strings.google_drive_not_signed_in))
-        }
->>>>>>> 739f7bc8
+        throw Exception(context.stringResource(SYMR.strings.google_drive_not_signed_in))
 
         val fileList = getAppDataFileList(drive)
         if (fileList.isEmpty()) {
@@ -232,15 +222,6 @@
                     }
                 }
             }
-<<<<<<< HEAD
-=======
-
-            // Data has been successfully pushed or updated, delete the lock file
-            deleteLockFile(drive)
-        } catch (e: Exception) {
-            logcat(LogPriority.ERROR, throwable = e) { "Failed to push or update sync data" }
-            throw Exception(context.stringResource(SYMR.strings.error_uploading_sync_data) + ": ${e.message}", e)
->>>>>>> 739f7bc8
         }
     }
 
