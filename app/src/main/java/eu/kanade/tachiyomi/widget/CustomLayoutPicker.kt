package eu.kanade.tachiyomi.widget

import android.view.ViewGroup
import androidx.recyclerview.widget.RecyclerView
import com.nononsenseapps.filepicker.AbstractFilePickerFragment
import com.nononsenseapps.filepicker.FilePickerActivity
import com.nononsenseapps.filepicker.FilePickerFragment
import com.nononsenseapps.filepicker.LogicHandler
import eu.kanade.tachiyomi.R
import eu.kanade.tachiyomi.util.view.inflate
import java.io.File

class CustomLayoutPickerActivity : FilePickerActivity() {

    override fun getFragment(startPath: String?, mode: Int, allowMultiple: Boolean, allowCreateDir: Boolean):
        AbstractFilePickerFragment<File> {
            val fragment = CustomLayoutFilePickerFragment()
            fragment.setArgs(startPath, mode, allowMultiple, allowCreateDir)
            return fragment
        }
}

class CustomLayoutFilePickerFragment : FilePickerFragment() {
<<<<<<< HEAD
    override fun onCreateViewHolder(parent: ViewGroup, viewType: Int): androidx.recyclerview.widget.RecyclerView.ViewHolder {
        when (viewType) {
=======
    override fun onCreateViewHolder(parent: ViewGroup, viewType: Int): RecyclerView.ViewHolder {
        return when (viewType) {
>>>>>>> 264e0436
            LogicHandler.VIEWTYPE_DIR -> {
                val view = parent.inflate(R.layout.common_listitem_dir)
                DirViewHolder(view)
            }
            else -> super.onCreateViewHolder(parent, viewType)
        }
    }
}<|MERGE_RESOLUTION|>--- conflicted
+++ resolved
@@ -21,13 +21,8 @@
 }
 
 class CustomLayoutFilePickerFragment : FilePickerFragment() {
-<<<<<<< HEAD
-    override fun onCreateViewHolder(parent: ViewGroup, viewType: Int): androidx.recyclerview.widget.RecyclerView.ViewHolder {
-        when (viewType) {
-=======
     override fun onCreateViewHolder(parent: ViewGroup, viewType: Int): RecyclerView.ViewHolder {
         return when (viewType) {
->>>>>>> 264e0436
             LogicHandler.VIEWTYPE_DIR -> {
                 val view = parent.inflate(R.layout.common_listitem_dir)
                 DirViewHolder(view)
