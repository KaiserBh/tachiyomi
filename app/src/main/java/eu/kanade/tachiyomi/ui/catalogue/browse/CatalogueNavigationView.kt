--- conflicted
+++ resolved
@@ -47,12 +47,8 @@
         val view = inflate(eu.kanade.tachiyomi.R.layout.catalogue_drawer_content)
         ((view as ViewGroup).getChildAt(1) as ViewGroup).addView(recycler)
         addView(view)
-<<<<<<< HEAD
         title.text = context?.getString(eu.kanade.tachiyomi.R.string.source_search_options)
         save_search_btn.setOnClickListener { onSaveClicked() }
-=======
-        title.text = context.getString(R.string.source_search_options)
->>>>>>> 491d476c
         search_btn.setOnClickListener { onSearchClicked() }
         reset_btn.setOnClickListener { onResetClicked() }
     }
