--- conflicted
+++ resolved
@@ -1,15 +1,10 @@
 package eu.kanade.tachiyomi.ui.manga.chapter
 
 import android.view.View
-<<<<<<< HEAD
 import androidx.recyclerview.widget.RecyclerView
 import eu.davidea.flexibleadapter.FlexibleAdapter
 import eu.davidea.flexibleadapter.items.AbstractFlexibleItem
 import eu.davidea.flexibleadapter.items.IFlexible
-=======
-import eu.davidea.flexibleadapter.FlexibleAdapter
-import eu.davidea.flexibleadapter.items.AbstractFlexibleItem
->>>>>>> 82141cec
 import eu.kanade.tachiyomi.R
 import eu.kanade.tachiyomi.data.database.models.Chapter
 import eu.kanade.tachiyomi.data.database.models.Manga
@@ -22,18 +17,12 @@
 
     var status: Int
         get() = download?.status ?: _status
-<<<<<<< HEAD
         set(value) {
             _status = value
         }
 
     @Transient
     var download: Download? = null
-=======
-        set(value) { _status = value }
-
-    @Transient var download: Download? = null
->>>>>>> 82141cec
 
     val isDownloaded: Boolean
         get() = status == Download.DOWNLOADED
@@ -42,7 +31,6 @@
         return R.layout.chapters_item
     }
 
-<<<<<<< HEAD
     override fun createViewHolder(view: View, adapter: FlexibleAdapter<IFlexible<RecyclerView.ViewHolder>>): ChapterHolder {
         return ChapterHolder(view, adapter as ChaptersAdapter)
     }
@@ -53,17 +41,6 @@
         position: Int,
         payloads: List<Any?>?
     ) {
-=======
-    override fun createViewHolder(view: View, adapter: FlexibleAdapter<*>): ChapterHolder {
-        return ChapterHolder(view, adapter as ChaptersAdapter)
-    }
-
-    override fun bindViewHolder(adapter: FlexibleAdapter<*>,
-                                holder: ChapterHolder,
-                                position: Int,
-                                payloads: List<Any?>?) {
->>>>>>> 82141cec
-
         holder.bind(this, manga)
     }
 
@@ -78,8 +55,4 @@
     override fun hashCode(): Int {
         return chapter.id!!.hashCode()
     }
-<<<<<<< HEAD
-=======
-
->>>>>>> 82141cec
 }