package eu.kanade.tachiyomi.ui.manga

import android.Manifest.permission.WRITE_EXTERNAL_STORAGE
import android.os.Bundle
import android.view.LayoutInflater
import android.view.View
import android.view.ViewGroup
<<<<<<< HEAD
import android.widget.LinearLayout
import android.widget.TextView
=======
>>>>>>> 264e0436
import androidx.vectordrawable.graphics.drawable.VectorDrawableCompat
import com.bluelinelabs.conductor.ControllerChangeHandler
import com.bluelinelabs.conductor.ControllerChangeType
import com.bluelinelabs.conductor.Router
import com.bluelinelabs.conductor.RouterTransaction
import com.bluelinelabs.conductor.support.RouterPagerAdapter
import com.google.android.material.tabs.TabLayout
import com.jakewharton.rxrelay.BehaviorRelay
import com.jakewharton.rxrelay.PublishRelay
import eu.kanade.tachiyomi.R
import eu.kanade.tachiyomi.data.database.DatabaseHelper
import eu.kanade.tachiyomi.data.database.models.Manga
import eu.kanade.tachiyomi.data.track.TrackManager
<<<<<<< HEAD
=======
import eu.kanade.tachiyomi.databinding.PagerControllerBinding
>>>>>>> 264e0436
import eu.kanade.tachiyomi.source.Source
import eu.kanade.tachiyomi.source.SourceManager
import eu.kanade.tachiyomi.ui.base.controller.RxController
import eu.kanade.tachiyomi.ui.base.controller.TabbedController
import eu.kanade.tachiyomi.ui.base.controller.requestPermissionsSafe
<<<<<<< HEAD
import eu.kanade.tachiyomi.ui.catalogue.CatalogueController
import eu.kanade.tachiyomi.ui.manga.chapter.ChaptersController
import eu.kanade.tachiyomi.ui.manga.chapter.ChaptersPresenter
import eu.kanade.tachiyomi.ui.manga.info.MangaInfoController
import eu.kanade.tachiyomi.ui.manga.track.TrackController
import eu.kanade.tachiyomi.util.toast
import kotlinx.android.synthetic.main.main_activity.*
import kotlinx.android.synthetic.main.manga_controller.*
import rx.Subscription
import uy.kohesive.injekt.Injekt
import uy.kohesive.injekt.api.get
import java.util.*

class MangaController : RxController, TabbedController {

    constructor(manga: Manga?,
                fromCatalogue: Boolean = false,
                smartSearchConfig: CatalogueController.SmartSearchConfig? = null,
                update: Boolean = false) : super(Bundle().apply {
        putLong(MANGA_EXTRA, manga?.id ?: 0)
        putBoolean(FROM_CATALOGUE_EXTRA, fromCatalogue)
        putParcelable(SMART_SEARCH_CONFIG_EXTRA, smartSearchConfig)
        putBoolean(UPDATE_EXTRA, update)
    }) {
=======
import eu.kanade.tachiyomi.ui.manga.chapter.ChaptersController
import eu.kanade.tachiyomi.ui.manga.info.MangaInfoController
import eu.kanade.tachiyomi.ui.manga.track.TrackController
import eu.kanade.tachiyomi.util.system.toast
import java.util.Date
import kotlinx.android.synthetic.main.main_activity.tabs
import rx.Subscription
import uy.kohesive.injekt.Injekt
import uy.kohesive.injekt.api.get

class MangaController : RxController<PagerControllerBinding>, TabbedController {

    constructor(manga: Manga?, fromSource: Boolean = false) : super(
        Bundle().apply {
            putLong(MANGA_EXTRA, manga?.id ?: 0)
            putBoolean(FROM_SOURCE_EXTRA, fromSource)
        }
    ) {
>>>>>>> 264e0436
        this.manga = manga
        if (manga != null) {
            source = Injekt.get<SourceManager>().getOrStub(manga.source)
        }
    }

<<<<<<< HEAD
    // EXH -->
    constructor(redirect: ChaptersPresenter.EXHRedirect) : super(Bundle().apply {
        putLong(MANGA_EXTRA, redirect.manga.id!!)
        putBoolean(UPDATE_EXTRA, redirect.update)
    }) {
        this.manga = redirect.manga
        if (manga != null) {
            source = Injekt.get<SourceManager>().getOrStub(redirect.manga.source)
        }
    }
    // EXH <--

    constructor(mangaId: Long) : this(
            Injekt.get<DatabaseHelper>().getManga(mangaId).executeAsBlocking())
=======
    constructor(mangaId: Long) : this(
        Injekt.get<DatabaseHelper>().getManga(mangaId).executeAsBlocking()
    )
>>>>>>> 264e0436

    @Suppress("unused")
    constructor(bundle: Bundle) : this(bundle.getLong(MANGA_EXTRA))

    var manga: Manga? = null
        private set

    var source: Source? = null
        private set

    private var adapter: MangaDetailAdapter? = null

<<<<<<< HEAD
    val fromCatalogue = args.getBoolean(FROM_CATALOGUE_EXTRA, false)

    var update = args.getBoolean(UPDATE_EXTRA, false)

    // EXH -->
    val smartSearchConfig: CatalogueController.SmartSearchConfig? = args.getParcelable(SMART_SEARCH_CONFIG_EXTRA)
    // EXH <--
=======
    val fromSource = args.getBoolean(FROM_SOURCE_EXTRA, false)
>>>>>>> 264e0436

    val lastUpdateRelay: BehaviorRelay<Date> = BehaviorRelay.create()

    val chapterCountRelay: BehaviorRelay<Float> = BehaviorRelay.create()

    val mangaFavoriteRelay: PublishRelay<Boolean> = PublishRelay.create()

    private val trackingIconRelay: BehaviorRelay<Boolean> = BehaviorRelay.create()

    private var trackingIconSubscription: Subscription? = null

    override fun getTitle(): String? {
        return manga?.title
    }

    override fun inflateView(inflater: LayoutInflater, container: ViewGroup): View {
<<<<<<< HEAD
        return inflater.inflate(R.layout.manga_controller, container, false)
=======
        binding = PagerControllerBinding.inflate(inflater)
        return binding.root
>>>>>>> 264e0436
    }

    override fun onViewCreated(view: View) {
        super.onViewCreated(view)

        if (manga == null || source == null) return

        requestPermissionsSafe(arrayOf(WRITE_EXTERNAL_STORAGE), 301)

        adapter = MangaDetailAdapter()
<<<<<<< HEAD
        manga_pager.offscreenPageLimit = 3
        manga_pager.adapter = adapter

        if (!fromCatalogue)
            manga_pager.currentItem = CHAPTERS_CONTROLLER
=======
        binding.pager.offscreenPageLimit = 3
        binding.pager.adapter = adapter

        if (!fromSource) {
            binding.pager.currentItem = CHAPTERS_CONTROLLER
        }
>>>>>>> 264e0436
    }

    override fun onDestroyView(view: View) {
        super.onDestroyView(view)
        adapter = null
    }

    override fun onChangeStarted(handler: ControllerChangeHandler, type: ControllerChangeType) {
        super.onChangeStarted(handler, type)
        if (type.isEnter) {
<<<<<<< HEAD
            activity?.tabs?.setupWithViewPager(manga_pager)
=======
            activity?.tabs?.setupWithViewPager(binding.pager)
>>>>>>> 264e0436
            trackingIconSubscription = trackingIconRelay.subscribe { setTrackingIconInternal(it) }
        }
    }

    override fun onChangeEnded(handler: ControllerChangeHandler, type: ControllerChangeType) {
        super.onChangeEnded(handler, type)
        if (manga == null || source == null) {
            activity?.toast(R.string.manga_not_in_db)
            router.popController(this)
        }
    }

    override fun configureTabs(tabs: TabLayout) {
        with(tabs) {
            tabGravity = TabLayout.GRAVITY_FILL
            tabMode = TabLayout.MODE_FIXED
        }
    }

    override fun cleanupTabs(tabs: TabLayout) {
        trackingIconSubscription?.unsubscribe()
        setTrackingIconInternal(false)
    }

    fun setTrackingIcon(visible: Boolean) {
        trackingIconRelay.call(visible)
    }

    private fun setTrackingIconInternal(visible: Boolean) {
        val tab = activity?.tabs?.getTabAt(TRACK_CONTROLLER) ?: return
<<<<<<< HEAD
        val drawable = if (visible)
            VectorDrawableCompat.create(resources!!, R.drawable.ic_done_white_18dp, null)
        else null

        val view = tabField.get(tab) as LinearLayout
        val textView = view.getChildAt(1) as TextView
        textView.setCompoundDrawablesWithIntrinsicBounds(null, null, drawable, null)
        textView.compoundDrawablePadding = if (visible) 4 else 0
=======
        val drawable = if (visible) {
            VectorDrawableCompat.create(resources!!, R.drawable.ic_done_white_18dp, null)
        } else {
            null
        }

        tab.icon = drawable
>>>>>>> 264e0436
    }

    private inner class MangaDetailAdapter : RouterPagerAdapter(this@MangaController) {

        private val tabCount = if (Injekt.get<TrackManager>().hasLoggedServices()) 3 else 2

        private val tabTitles = listOf(
<<<<<<< HEAD
                R.string.manga_detail_tab,
                R.string.manga_chapters_tab,
                R.string.manga_tracking_tab)
                .map { resources!!.getString(it) }
=======
            R.string.manga_detail_tab,
            R.string.manga_chapters_tab,
            R.string.manga_tracking_tab
        )
            .map { resources!!.getString(it) }
>>>>>>> 264e0436

        override fun getCount(): Int {
            return tabCount
        }

        override fun configureRouter(router: Router, position: Int) {
            if (!router.hasRootController()) {
                val controller = when (position) {
<<<<<<< HEAD
                    INFO_CONTROLLER -> MangaInfoController()
=======
                    INFO_CONTROLLER -> MangaInfoController(fromSource)
>>>>>>> 264e0436
                    CHAPTERS_CONTROLLER -> ChaptersController()
                    TRACK_CONTROLLER -> TrackController()
                    else -> error("Wrong position $position")
                }
                router.setRoot(RouterTransaction.with(controller))
            }
        }

        override fun getPageTitle(position: Int): CharSequence {
            return tabTitles[position]
        }
<<<<<<< HEAD

    }

    companion object {
        // EXH -->
        const val UPDATE_EXTRA = "update"
        const val SMART_SEARCH_CONFIG_EXTRA = "smartSearchConfig"
        // EXH <--
        const val FROM_CATALOGUE_EXTRA = "from_catalogue"
=======
    }

    companion object {
        const val FROM_SOURCE_EXTRA = "from_source"
>>>>>>> 264e0436
        const val MANGA_EXTRA = "manga"

        const val INFO_CONTROLLER = 0
        const val CHAPTERS_CONTROLLER = 1
        const val TRACK_CONTROLLER = 2
<<<<<<< HEAD

        private val tabField = TabLayout.Tab::class.java.getDeclaredField("view")
                .apply { isAccessible = true }
    }

=======
    }
>>>>>>> 264e0436
}<|MERGE_RESOLUTION|>--- conflicted
+++ resolved
@@ -5,11 +5,6 @@
 import android.view.LayoutInflater
 import android.view.View
 import android.view.ViewGroup
-<<<<<<< HEAD
-import android.widget.LinearLayout
-import android.widget.TextView
-=======
->>>>>>> 264e0436
 import androidx.vectordrawable.graphics.drawable.VectorDrawableCompat
 import com.bluelinelabs.conductor.ControllerChangeHandler
 import com.bluelinelabs.conductor.ControllerChangeType
@@ -23,41 +18,12 @@
 import eu.kanade.tachiyomi.data.database.DatabaseHelper
 import eu.kanade.tachiyomi.data.database.models.Manga
 import eu.kanade.tachiyomi.data.track.TrackManager
-<<<<<<< HEAD
-=======
 import eu.kanade.tachiyomi.databinding.PagerControllerBinding
->>>>>>> 264e0436
 import eu.kanade.tachiyomi.source.Source
 import eu.kanade.tachiyomi.source.SourceManager
 import eu.kanade.tachiyomi.ui.base.controller.RxController
 import eu.kanade.tachiyomi.ui.base.controller.TabbedController
 import eu.kanade.tachiyomi.ui.base.controller.requestPermissionsSafe
-<<<<<<< HEAD
-import eu.kanade.tachiyomi.ui.catalogue.CatalogueController
-import eu.kanade.tachiyomi.ui.manga.chapter.ChaptersController
-import eu.kanade.tachiyomi.ui.manga.chapter.ChaptersPresenter
-import eu.kanade.tachiyomi.ui.manga.info.MangaInfoController
-import eu.kanade.tachiyomi.ui.manga.track.TrackController
-import eu.kanade.tachiyomi.util.toast
-import kotlinx.android.synthetic.main.main_activity.*
-import kotlinx.android.synthetic.main.manga_controller.*
-import rx.Subscription
-import uy.kohesive.injekt.Injekt
-import uy.kohesive.injekt.api.get
-import java.util.*
-
-class MangaController : RxController, TabbedController {
-
-    constructor(manga: Manga?,
-                fromCatalogue: Boolean = false,
-                smartSearchConfig: CatalogueController.SmartSearchConfig? = null,
-                update: Boolean = false) : super(Bundle().apply {
-        putLong(MANGA_EXTRA, manga?.id ?: 0)
-        putBoolean(FROM_CATALOGUE_EXTRA, fromCatalogue)
-        putParcelable(SMART_SEARCH_CONFIG_EXTRA, smartSearchConfig)
-        putBoolean(UPDATE_EXTRA, update)
-    }) {
-=======
 import eu.kanade.tachiyomi.ui.manga.chapter.ChaptersController
 import eu.kanade.tachiyomi.ui.manga.info.MangaInfoController
 import eu.kanade.tachiyomi.ui.manga.track.TrackController
@@ -70,20 +36,20 @@
 
 class MangaController : RxController<PagerControllerBinding>, TabbedController {
 
-    constructor(manga: Manga?, fromSource: Boolean = false) : super(
+    constructor(manga: Manga?, fromSource: Boolean = false, smartSearchConfig: SourceController.SmartSearchConfig? = null, update: Boolean = false) : super(
         Bundle().apply {
             putLong(MANGA_EXTRA, manga?.id ?: 0)
             putBoolean(FROM_SOURCE_EXTRA, fromSource)
+            putParcelable(SMART_SEARCH_CONFIG_EXTRA, smartSearchConfig)
+            putBoolean(UPDATE_EXTRA, update)
         }
     ) {
->>>>>>> 264e0436
         this.manga = manga
         if (manga != null) {
             source = Injekt.get<SourceManager>().getOrStub(manga.source)
         }
     }
 
-<<<<<<< HEAD
     // EXH -->
     constructor(redirect: ChaptersPresenter.EXHRedirect) : super(Bundle().apply {
         putLong(MANGA_EXTRA, redirect.manga.id!!)
@@ -97,12 +63,7 @@
     // EXH <--
 
     constructor(mangaId: Long) : this(
-            Injekt.get<DatabaseHelper>().getManga(mangaId).executeAsBlocking())
-=======
-    constructor(mangaId: Long) : this(
-        Injekt.get<DatabaseHelper>().getManga(mangaId).executeAsBlocking()
-    )
->>>>>>> 264e0436
+        Injekt.get<DatabaseHelper>().getManga(mangaId).executeAsBlocking())
 
     @Suppress("unused")
     constructor(bundle: Bundle) : this(bundle.getLong(MANGA_EXTRA))
@@ -115,17 +76,13 @@
 
     private var adapter: MangaDetailAdapter? = null
 
-<<<<<<< HEAD
-    val fromCatalogue = args.getBoolean(FROM_CATALOGUE_EXTRA, false)
+    val fromSource = args.getBoolean(FROM_SOURCE_EXTRA, false)
 
     var update = args.getBoolean(UPDATE_EXTRA, false)
 
     // EXH -->
-    val smartSearchConfig: CatalogueController.SmartSearchConfig? = args.getParcelable(SMART_SEARCH_CONFIG_EXTRA)
+    val smartSearchConfig: SourceController.SmartSearchConfig? = args.getParcelable(SMART_SEARCH_CONFIG_EXTRA)
     // EXH <--
-=======
-    val fromSource = args.getBoolean(FROM_SOURCE_EXTRA, false)
->>>>>>> 264e0436
 
     val lastUpdateRelay: BehaviorRelay<Date> = BehaviorRelay.create()
 
@@ -142,12 +99,8 @@
     }
 
     override fun inflateView(inflater: LayoutInflater, container: ViewGroup): View {
-<<<<<<< HEAD
-        return inflater.inflate(R.layout.manga_controller, container, false)
-=======
         binding = PagerControllerBinding.inflate(inflater)
         return binding.root
->>>>>>> 264e0436
     }
 
     override fun onViewCreated(view: View) {
@@ -158,20 +111,12 @@
         requestPermissionsSafe(arrayOf(WRITE_EXTERNAL_STORAGE), 301)
 
         adapter = MangaDetailAdapter()
-<<<<<<< HEAD
-        manga_pager.offscreenPageLimit = 3
-        manga_pager.adapter = adapter
-
-        if (!fromCatalogue)
-            manga_pager.currentItem = CHAPTERS_CONTROLLER
-=======
         binding.pager.offscreenPageLimit = 3
         binding.pager.adapter = adapter
 
         if (!fromSource) {
             binding.pager.currentItem = CHAPTERS_CONTROLLER
         }
->>>>>>> 264e0436
     }
 
     override fun onDestroyView(view: View) {
@@ -182,11 +127,7 @@
     override fun onChangeStarted(handler: ControllerChangeHandler, type: ControllerChangeType) {
         super.onChangeStarted(handler, type)
         if (type.isEnter) {
-<<<<<<< HEAD
-            activity?.tabs?.setupWithViewPager(manga_pager)
-=======
             activity?.tabs?.setupWithViewPager(binding.pager)
->>>>>>> 264e0436
             trackingIconSubscription = trackingIconRelay.subscribe { setTrackingIconInternal(it) }
         }
     }
@@ -217,16 +158,6 @@
 
     private fun setTrackingIconInternal(visible: Boolean) {
         val tab = activity?.tabs?.getTabAt(TRACK_CONTROLLER) ?: return
-<<<<<<< HEAD
-        val drawable = if (visible)
-            VectorDrawableCompat.create(resources!!, R.drawable.ic_done_white_18dp, null)
-        else null
-
-        val view = tabField.get(tab) as LinearLayout
-        val textView = view.getChildAt(1) as TextView
-        textView.setCompoundDrawablesWithIntrinsicBounds(null, null, drawable, null)
-        textView.compoundDrawablePadding = if (visible) 4 else 0
-=======
         val drawable = if (visible) {
             VectorDrawableCompat.create(resources!!, R.drawable.ic_done_white_18dp, null)
         } else {
@@ -234,7 +165,6 @@
         }
 
         tab.icon = drawable
->>>>>>> 264e0436
     }
 
     private inner class MangaDetailAdapter : RouterPagerAdapter(this@MangaController) {
@@ -242,18 +172,11 @@
         private val tabCount = if (Injekt.get<TrackManager>().hasLoggedServices()) 3 else 2
 
         private val tabTitles = listOf(
-<<<<<<< HEAD
-                R.string.manga_detail_tab,
-                R.string.manga_chapters_tab,
-                R.string.manga_tracking_tab)
-                .map { resources!!.getString(it) }
-=======
             R.string.manga_detail_tab,
             R.string.manga_chapters_tab,
             R.string.manga_tracking_tab
         )
             .map { resources!!.getString(it) }
->>>>>>> 264e0436
 
         override fun getCount(): Int {
             return tabCount
@@ -262,11 +185,7 @@
         override fun configureRouter(router: Router, position: Int) {
             if (!router.hasRootController()) {
                 val controller = when (position) {
-<<<<<<< HEAD
-                    INFO_CONTROLLER -> MangaInfoController()
-=======
                     INFO_CONTROLLER -> MangaInfoController(fromSource)
->>>>>>> 264e0436
                     CHAPTERS_CONTROLLER -> ChaptersController()
                     TRACK_CONTROLLER -> TrackController()
                     else -> error("Wrong position $position")
@@ -278,8 +197,6 @@
         override fun getPageTitle(position: Int): CharSequence {
             return tabTitles[position]
         }
-<<<<<<< HEAD
-
     }
 
     companion object {
@@ -287,25 +204,11 @@
         const val UPDATE_EXTRA = "update"
         const val SMART_SEARCH_CONFIG_EXTRA = "smartSearchConfig"
         // EXH <--
-        const val FROM_CATALOGUE_EXTRA = "from_catalogue"
-=======
-    }
-
-    companion object {
         const val FROM_SOURCE_EXTRA = "from_source"
->>>>>>> 264e0436
         const val MANGA_EXTRA = "manga"
 
         const val INFO_CONTROLLER = 0
         const val CHAPTERS_CONTROLLER = 1
         const val TRACK_CONTROLLER = 2
-<<<<<<< HEAD
-
-        private val tabField = TabLayout.Tab::class.java.getDeclaredField("view")
-                .apply { isAccessible = true }
-    }
-
-=======
-    }
->>>>>>> 264e0436
+    }
 }