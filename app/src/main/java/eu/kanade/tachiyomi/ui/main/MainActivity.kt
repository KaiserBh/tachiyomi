package eu.kanade.tachiyomi.ui.main

import android.content.DialogInterface
import android.content.Intent
import android.os.Bundle
import android.support.v4.app.Fragment
import android.support.v4.app.TaskStackBuilder
import android.support.v4.view.GravityCompat
import android.view.MenuItem
import eu.kanade.tachiyomi.R
import eu.kanade.tachiyomi.data.preference.PreferencesHelper
import eu.kanade.tachiyomi.ui.backup.BackupFragment
import eu.kanade.tachiyomi.ui.base.activity.BaseActivity
import eu.kanade.tachiyomi.ui.catalogue.CatalogueFragment
import eu.kanade.tachiyomi.ui.download.DownloadActivity
import eu.kanade.tachiyomi.ui.latest_updates.LatestUpdatesFragment
import eu.kanade.tachiyomi.ui.library.LibraryFragment
import eu.kanade.tachiyomi.ui.recent_updates.RecentChaptersFragment
import eu.kanade.tachiyomi.ui.recently_read.RecentlyReadFragment
import eu.kanade.tachiyomi.ui.setting.SettingsActivity
import exh.ui.batchadd.BatchAddFragment
import exh.ui.migration.LibraryMigrationManager
import exh.ui.migration.UrlMigrator
import kotlinx.android.synthetic.main.activity_main.*
import kotlinx.android.synthetic.main.toolbar.*
import rx.Subscription
import uy.kohesive.injekt.injectLazy

class MainActivity : BaseActivity() {

    val preferences: PreferencesHelper by injectLazy()

    var finishSubscription: Subscription? = null

    var dismissQueue = mutableListOf<DialogInterface>()

    private val startScreenId by lazy {
        when (preferences.startScreen()) {
            1 -> R.id.nav_drawer_library
            2 -> R.id.nav_drawer_recently_read
            3 -> R.id.nav_drawer_recent_updates
            else -> R.id.nav_drawer_library
        }
    }

    override fun onCreate(savedState: Bundle?) {
        setAppTheme()
        super.onCreate(savedState)

        // Do not let the launcher create a new activity
        if (intent.flags and Intent.FLAG_ACTIVITY_BROUGHT_TO_FRONT != 0) {
            finish()
            return
        }

        // Inflate activity_main.xml.
        setContentView(R.layout.activity_main)

        // Handle Toolbar
        setupToolbar(toolbar, backNavigation = false)
        supportActionBar?.setHomeAsUpIndicator(R.drawable.ic_menu_white_24dp)

        // Set behavior of Navigation drawer
        nav_view.setNavigationItemSelectedListener { item ->
            // Make information view invisible
            empty_view.hide()

            val id = item.itemId
<<<<<<< HEAD
            when (id) {
                R.id.nav_drawer_library -> setFragment(LibraryFragment.newInstance(), id)
                R.id.nav_drawer_recent_updates -> setFragment(RecentChaptersFragment.newInstance(), id)
                R.id.nav_drawer_recently_read -> setFragment(RecentlyReadFragment.newInstance(), id)
                R.id.nav_drawer_catalogues -> setFragment(CatalogueFragment.newInstance(), id)
                R.id.nav_drawer_latest_updates -> setFragment(LatestUpdatesFragment.newInstance(), id)
                R.id.nav_drawer_batch_add -> setFragment(BatchAddFragment.newInstance(), id)
                R.id.nav_drawer_downloads -> setFragment(DownloadFragment.newInstance(), id)
                R.id.nav_drawer_settings -> {
                    val intent = Intent(this, SettingsActivity::class.java)
                    startActivityForResult(intent, REQUEST_OPEN_SETTINGS)
=======

            val oldFragment = supportFragmentManager.findFragmentById(R.id.frame_container)
            if (oldFragment == null || oldFragment.tag.toInt() != id) {
                when (id) {
                    R.id.nav_drawer_library -> setFragment(LibraryFragment.newInstance(), id)
                    R.id.nav_drawer_recent_updates -> setFragment(RecentChaptersFragment.newInstance(), id)
                    R.id.nav_drawer_recently_read -> setFragment(RecentlyReadFragment.newInstance(), id)
                    R.id.nav_drawer_catalogues -> setFragment(CatalogueFragment.newInstance(), id)
                    R.id.nav_drawer_latest_updates -> setFragment(LatestUpdatesFragment.newInstance(), id)
                    R.id.nav_drawer_downloads -> startActivity(Intent(this, DownloadActivity::class.java))
                    R.id.nav_drawer_settings -> {
                        val intent = Intent(this, SettingsActivity::class.java)
                        startActivityForResult(intent, REQUEST_OPEN_SETTINGS)
                    }
                    R.id.nav_drawer_backup -> setFragment(BackupFragment.newInstance(), id)
>>>>>>> 8e4dd030
                }
            }
            drawer.closeDrawer(GravityCompat.START)
            true
        }

        if (savedState == null) {
            // Set start screen
            setSelectedDrawerItem(startScreenId)

            // Show changelog if needed
            ChangelogDialogFragment.show(this, preferences, supportFragmentManager)

            // Migrate library if needed
            LibraryMigrationManager(this, dismissQueue).askMigrationIfNecessary()

            //Last part of migration requires finishing this activity
            finishSubscription?.unsubscribe()
            preferences.finishMainActivity().set(false)
            finishSubscription = preferences.finishMainActivity().asObservable().subscribe {
                if(it)
                    finish()
            }

            //Migrate URLs if necessary
            UrlMigrator().tryMigration()
        }
    }

    override fun onDestroy() {
        super.onDestroy()
        finishSubscription?.unsubscribe()
        preferences.finishMainActivity().set(false)
        dismissQueue.forEach { it.dismiss() }
    }

    override fun onOptionsItemSelected(item: MenuItem): Boolean {
        when (item.itemId) {
            android.R.id.home -> drawer.openDrawer(GravityCompat.START)
            else -> return super.onOptionsItemSelected(item)
        }
        return true
    }

    override fun onBackPressed() {
        val fragment = supportFragmentManager.findFragmentById(R.id.frame_container)
        if (drawer.isDrawerOpen(GravityCompat.START) || drawer.isDrawerOpen(GravityCompat.END)) {
            drawer.closeDrawers()
        } else if (fragment != null && fragment.tag.toInt() != startScreenId) {
            if (resumed) {
                setSelectedDrawerItem(startScreenId)
            }
        } else {
            super.onBackPressed()
        }
    }

    override fun onActivityResult(requestCode: Int, resultCode: Int, data: Intent?) {
        if (requestCode == REQUEST_OPEN_SETTINGS && resultCode != 0) {
            if (resultCode and SettingsActivity.FLAG_DATABASE_CLEARED != 0) {
                // If database is cleared avoid undefined behavior by recreating the stack.
                TaskStackBuilder.create(this)
                        .addNextIntent(Intent(this, MainActivity::class.java))
                        .startActivities()
            } else if (resultCode and SettingsActivity.FLAG_THEME_CHANGED != 0) {
                // Delay activity recreation to avoid fragment leaks.
                nav_view.post { recreate() }
            } else if (resultCode and SettingsActivity.FLAG_LANG_CHANGED != 0) {
                nav_view.post { recreate() }
            } else if (resultCode and SettingsActivity.FLAG_EH_RECREATE != 0) {
                TaskStackBuilder.create(this)
                        .addNextIntent(Intent(this, MainActivity::class.java))
                        .startActivities()
            }
        } else {
            super.onActivityResult(requestCode, resultCode, data)
        }
    }

    private fun setSelectedDrawerItem(itemId: Int, triggerAction: Boolean = true) {
        nav_view.setCheckedItem(itemId)
        if (triggerAction) {
            nav_view.menu.performIdentifierAction(itemId, 0)
        }
    }

    private fun setFragment(fragment: Fragment, itemId: Int) {
        supportFragmentManager.beginTransaction()
                .replace(R.id.frame_container, fragment, "$itemId")
                .commit()
    }

    fun updateEmptyView(show: Boolean, textResource: Int, drawable: Int) {
        if (show) empty_view.show(drawable, textResource) else empty_view.hide()
    }

    companion object {
        private const val REQUEST_OPEN_SETTINGS = 200
        const val FINALIZE_MIGRATION = "finalize_migration"
    }
}<|MERGE_RESOLUTION|>--- conflicted
+++ resolved
@@ -66,19 +66,6 @@
             empty_view.hide()
 
             val id = item.itemId
-<<<<<<< HEAD
-            when (id) {
-                R.id.nav_drawer_library -> setFragment(LibraryFragment.newInstance(), id)
-                R.id.nav_drawer_recent_updates -> setFragment(RecentChaptersFragment.newInstance(), id)
-                R.id.nav_drawer_recently_read -> setFragment(RecentlyReadFragment.newInstance(), id)
-                R.id.nav_drawer_catalogues -> setFragment(CatalogueFragment.newInstance(), id)
-                R.id.nav_drawer_latest_updates -> setFragment(LatestUpdatesFragment.newInstance(), id)
-                R.id.nav_drawer_batch_add -> setFragment(BatchAddFragment.newInstance(), id)
-                R.id.nav_drawer_downloads -> setFragment(DownloadFragment.newInstance(), id)
-                R.id.nav_drawer_settings -> {
-                    val intent = Intent(this, SettingsActivity::class.java)
-                    startActivityForResult(intent, REQUEST_OPEN_SETTINGS)
-=======
 
             val oldFragment = supportFragmentManager.findFragmentById(R.id.frame_container)
             if (oldFragment == null || oldFragment.tag.toInt() != id) {
@@ -88,13 +75,13 @@
                     R.id.nav_drawer_recently_read -> setFragment(RecentlyReadFragment.newInstance(), id)
                     R.id.nav_drawer_catalogues -> setFragment(CatalogueFragment.newInstance(), id)
                     R.id.nav_drawer_latest_updates -> setFragment(LatestUpdatesFragment.newInstance(), id)
+                    R.id.nav_drawer_batch_add -> setFragment(BatchAddFragment.newInstance(), id)
                     R.id.nav_drawer_downloads -> startActivity(Intent(this, DownloadActivity::class.java))
                     R.id.nav_drawer_settings -> {
                         val intent = Intent(this, SettingsActivity::class.java)
                         startActivityForResult(intent, REQUEST_OPEN_SETTINGS)
                     }
                     R.id.nav_drawer_backup -> setFragment(BackupFragment.newInstance(), id)
->>>>>>> 8e4dd030
                 }
             }
             drawer.closeDrawer(GravityCompat.START)
