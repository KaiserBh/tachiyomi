package eu.kanade.tachiyomi.ui.download

import android.view.View
import eu.kanade.tachiyomi.R
import eu.kanade.tachiyomi.data.download.model.Download
import eu.kanade.tachiyomi.ui.base.holder.BaseFlexibleViewHolder
<<<<<<< HEAD
import kotlinx.android.synthetic.main.download_item.*
=======
import eu.kanade.tachiyomi.util.view.popupMenu
import kotlinx.android.synthetic.main.download_item.chapter_title
import kotlinx.android.synthetic.main.download_item.download_progress
import kotlinx.android.synthetic.main.download_item.download_progress_text
import kotlinx.android.synthetic.main.download_item.manga_full_title
import kotlinx.android.synthetic.main.download_item.menu
import kotlinx.android.synthetic.main.download_item.reorder
>>>>>>> 264e0436

/**
 * Class used to hold the data of a download.
 * All the elements from the layout file "download_item" are available in this class.
 *
 * @param view the inflated view for this holder.
 * @constructor creates a new download holder.
 */
<<<<<<< HEAD
class DownloadHolder(view: View, val adapter: DownloadAdapter) : BaseFlexibleViewHolder(view, adapter) {

    init {
        setDragHandleView(reorder)
=======
class DownloadHolder(private val view: View, val adapter: DownloadAdapter) :
    BaseFlexibleViewHolder(view, adapter) {

    init {
        setDragHandleView(reorder)
        menu.setOnClickListener { it.post { showPopupMenu(it) } }
>>>>>>> 264e0436
    }

    private lateinit var download: Download

    /**
<<<<<<< HEAD
     * Binds this holder with the given category
     *
     * @param category The category to bind
=======
     * Binds this holder with the given category.
     *
     * @param category The category to bind.
>>>>>>> 264e0436
     */
    fun bind(download: Download) {
        this.download = download
        // Update the chapter name.
        chapter_title.text = download.chapter.name

        // Update the manga title
<<<<<<< HEAD
        manga_title.text = download.manga.title
=======
        manga_full_title.text = download.manga.title
>>>>>>> 264e0436

        // Update the progress bar and the number of downloaded pages
        val pages = download.pages
        if (pages == null) {
            download_progress.progress = 0
            download_progress.max = 1
            download_progress_text.text = ""
        } else {
            download_progress.max = pages.size * 100
            notifyProgress()
            notifyDownloadedPages()
        }
    }

    /**
     * Updates the progress bar of the download.
     */
    fun notifyProgress() {
        val pages = download.pages ?: return
        if (download_progress.max == 1) {
            download_progress.max = pages.size * 100
        }
        download_progress.progress = download.totalProgress
    }

    /**
     * Updates the text field of the number of downloaded pages.
     */
    fun notifyDownloadedPages() {
        val pages = download.pages ?: return
        download_progress_text.text = "${download.downloadedImages}/${pages.size}"
<<<<<<< HEAD
    }

    override fun onItemReleased(position: Int) {
        super.onItemReleased(position)
        adapter.onItemReleaseListener.onItemReleased(position)
=======
>>>>>>> 264e0436
    }

    override fun onItemReleased(position: Int) {
        super.onItemReleased(position)
        adapter.downloadItemListener.onItemReleased(position)
    }

    private fun showPopupMenu(view: View) {
        view.popupMenu(
            R.menu.download_single,
            {
                findItem(R.id.move_to_top).isVisible = bindingAdapterPosition != 0
                findItem(R.id.move_to_bottom).isVisible =
                    bindingAdapterPosition != adapter.itemCount - 1
            },
            {
                adapter.downloadItemListener.onMenuItemClick(bindingAdapterPosition, this)
                true
            }
        )
    }
}<|MERGE_RESOLUTION|>--- conflicted
+++ resolved
@@ -4,9 +4,6 @@
 import eu.kanade.tachiyomi.R
 import eu.kanade.tachiyomi.data.download.model.Download
 import eu.kanade.tachiyomi.ui.base.holder.BaseFlexibleViewHolder
-<<<<<<< HEAD
-import kotlinx.android.synthetic.main.download_item.*
-=======
 import eu.kanade.tachiyomi.util.view.popupMenu
 import kotlinx.android.synthetic.main.download_item.chapter_title
 import kotlinx.android.synthetic.main.download_item.download_progress
@@ -14,7 +11,6 @@
 import kotlinx.android.synthetic.main.download_item.manga_full_title
 import kotlinx.android.synthetic.main.download_item.menu
 import kotlinx.android.synthetic.main.download_item.reorder
->>>>>>> 264e0436
 
 /**
  * Class used to hold the data of a download.
@@ -23,33 +19,20 @@
  * @param view the inflated view for this holder.
  * @constructor creates a new download holder.
  */
-<<<<<<< HEAD
-class DownloadHolder(view: View, val adapter: DownloadAdapter) : BaseFlexibleViewHolder(view, adapter) {
-
-    init {
-        setDragHandleView(reorder)
-=======
 class DownloadHolder(private val view: View, val adapter: DownloadAdapter) :
     BaseFlexibleViewHolder(view, adapter) {
 
     init {
         setDragHandleView(reorder)
         menu.setOnClickListener { it.post { showPopupMenu(it) } }
->>>>>>> 264e0436
     }
 
     private lateinit var download: Download
 
     /**
-<<<<<<< HEAD
-     * Binds this holder with the given category
-     *
-     * @param category The category to bind
-=======
      * Binds this holder with the given category.
      *
      * @param category The category to bind.
->>>>>>> 264e0436
      */
     fun bind(download: Download) {
         this.download = download
@@ -57,11 +40,7 @@
         chapter_title.text = download.chapter.name
 
         // Update the manga title
-<<<<<<< HEAD
-        manga_title.text = download.manga.title
-=======
         manga_full_title.text = download.manga.title
->>>>>>> 264e0436
 
         // Update the progress bar and the number of downloaded pages
         val pages = download.pages
@@ -93,14 +72,6 @@
     fun notifyDownloadedPages() {
         val pages = download.pages ?: return
         download_progress_text.text = "${download.downloadedImages}/${pages.size}"
-<<<<<<< HEAD
-    }
-
-    override fun onItemReleased(position: Int) {
-        super.onItemReleased(position)
-        adapter.onItemReleaseListener.onItemReleased(position)
-=======
->>>>>>> 264e0436
     }
 
     override fun onItemReleased(position: Int) {
