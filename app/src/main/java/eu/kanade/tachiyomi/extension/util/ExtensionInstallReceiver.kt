package eu.kanade.tachiyomi.extension.util

import android.content.BroadcastReceiver
import android.content.Context
import android.content.Intent
import android.content.IntentFilter
import eu.kanade.tachiyomi.extension.model.Extension
import eu.kanade.tachiyomi.extension.model.LoadResult
<<<<<<< HEAD
import eu.kanade.tachiyomi.util.launchNow
import kotlinx.coroutines.withContext
=======
import eu.kanade.tachiyomi.util.lang.launchNow
>>>>>>> 264e0436
import kotlinx.coroutines.CoroutineStart
import kotlinx.coroutines.Dispatchers
import kotlinx.coroutines.GlobalScope
import kotlinx.coroutines.async

/**
 * Broadcast receiver that listens for the system's packages installed, updated or removed, and only
 * notifies the given [listener] when the package is an extension.
 *
 * @param listener The listener that should be notified of extension installation events.
 */
internal class ExtensionInstallReceiver(private val listener: Listener) :
    BroadcastReceiver() {

    /**
     * Registers this broadcast receiver
     */
    fun register(context: Context) {
        context.registerReceiver(this, filter)
    }

    /**
     * Returns the intent filter this receiver should subscribe to.
     */
    private val filter
        get() = IntentFilter().apply {
            addAction(Intent.ACTION_PACKAGE_ADDED)
            addAction(Intent.ACTION_PACKAGE_REPLACED)
            addAction(Intent.ACTION_PACKAGE_REMOVED)
            addDataScheme("package")
        }

    /**
     * Called when one of the events of the [filter] is received. When the package is an extension,
     * it's loaded in background and it notifies the [listener] when finished.
     */
    override fun onReceive(context: Context, intent: Intent?) {
        if (intent == null) return

        when (intent.action) {
            Intent.ACTION_PACKAGE_ADDED -> {
                if (!isReplacing(intent)) launchNow {
                    when (val result = getExtensionFromIntent(context, intent)) {
                        is LoadResult.Success -> listener.onExtensionInstalled(result.extension)
                        is LoadResult.Untrusted -> listener.onExtensionUntrusted(result.extension)
                    }
                }
            }
            Intent.ACTION_PACKAGE_REPLACED -> {
                launchNow {
                    when (val result = getExtensionFromIntent(context, intent)) {
                        is LoadResult.Success -> listener.onExtensionUpdated(result.extension)
                        // Not needed as a package can't be upgraded if the signature is different
                        is LoadResult.Untrusted -> {
                        }
                    }
                }
            }
            Intent.ACTION_PACKAGE_REMOVED -> {
                if (!isReplacing(intent)) {
                    val pkgName = getPackageNameFromIntent(intent)
                    if (pkgName != null) {
                        listener.onPackageUninstalled(pkgName)
                    }
                }
            }
        }
    }

    /**
     * Returns true if this package is performing an update.
     *
     * @param intent The intent that triggered the event.
     */
    private fun isReplacing(intent: Intent): Boolean {
        return intent.getBooleanExtra(Intent.EXTRA_REPLACING, false)
    }

    /**
     * Returns the extension triggered by the given intent.
     *
     * @param context The application context.
     * @param intent The intent containing the package name of the extension.
     */
    private suspend fun getExtensionFromIntent(context: Context, intent: Intent?): LoadResult {
<<<<<<< HEAD
        val pkgName = getPackageNameFromIntent(intent) ?:
                return LoadResult.Error("Package name not found")
        return withContext(Dispatchers.Default) { ExtensionLoader.loadExtensionFromPkgName(context, pkgName) }
=======
        val pkgName = getPackageNameFromIntent(intent)
            ?: return LoadResult.Error("Package name not found")
        return GlobalScope.async(Dispatchers.Default, CoroutineStart.DEFAULT) { ExtensionLoader.loadExtensionFromPkgName(context, pkgName) }.await()
>>>>>>> 264e0436
    }

    /**
     * Returns the package name of the installed, updated or removed application.
     */
    private fun getPackageNameFromIntent(intent: Intent?): String? {
        return intent?.data?.encodedSchemeSpecificPart ?: return null
    }

    /**
     * Listener that receives extension installation events.
     */
    interface Listener {
        fun onExtensionInstalled(extension: Extension.Installed)
        fun onExtensionUpdated(extension: Extension.Installed)
        fun onExtensionUntrusted(extension: Extension.Untrusted)
        fun onPackageUninstalled(pkgName: String)
    }
}<|MERGE_RESOLUTION|>--- conflicted
+++ resolved
@@ -6,12 +6,7 @@
 import android.content.IntentFilter
 import eu.kanade.tachiyomi.extension.model.Extension
 import eu.kanade.tachiyomi.extension.model.LoadResult
-<<<<<<< HEAD
-import eu.kanade.tachiyomi.util.launchNow
-import kotlinx.coroutines.withContext
-=======
 import eu.kanade.tachiyomi.util.lang.launchNow
->>>>>>> 264e0436
 import kotlinx.coroutines.CoroutineStart
 import kotlinx.coroutines.Dispatchers
 import kotlinx.coroutines.GlobalScope
@@ -97,15 +92,9 @@
      * @param intent The intent containing the package name of the extension.
      */
     private suspend fun getExtensionFromIntent(context: Context, intent: Intent?): LoadResult {
-<<<<<<< HEAD
-        val pkgName = getPackageNameFromIntent(intent) ?:
-                return LoadResult.Error("Package name not found")
-        return withContext(Dispatchers.Default) { ExtensionLoader.loadExtensionFromPkgName(context, pkgName) }
-=======
         val pkgName = getPackageNameFromIntent(intent)
             ?: return LoadResult.Error("Package name not found")
         return GlobalScope.async(Dispatchers.Default, CoroutineStart.DEFAULT) { ExtensionLoader.loadExtensionFromPkgName(context, pkgName) }.await()
->>>>>>> 264e0436
     }
 
     /**
