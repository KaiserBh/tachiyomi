--- conflicted
+++ resolved
@@ -35,19 +35,6 @@
 
         val json = gson.fromJson<JsonArray>(text)
 
-<<<<<<< HEAD
-        return json.map { element ->
-            val name = element["name"].string.substringAfter("Tachiyomi: ")
-            val pkgName = element["pkg"].string
-            val apkName = element["apk"].string
-            val versionName = element["version"].string
-            val versionCode = element["code"].int
-            val lang = element["lang"].string
-            val icon = "$REPO_URL/icon/${apkName.replace(".apk", ".png")}"
-
-            Extension.Available(name, pkgName, versionName, versionCode, lang, apkName, icon)
-        }
-=======
         return json
                 .filter { element ->
                     val versionName = element["version"].string
@@ -61,11 +48,10 @@
                     val versionName = element["version"].string
                     val versionCode = element["code"].int
                     val lang = element["lang"].string
-                    val icon = "$repoUrl/icon/${apkName.replace(".apk", ".png")}"
+                    val icon = "$REPO_URL/icon/${apkName.replace(".apk", ".png")}"
 
                     Extension.Available(name, pkgName, versionName, versionCode, lang, apkName, icon)
                 }
->>>>>>> 82141cec
     }
 
     fun getApkUrl(extension: Extension.Available): String {
