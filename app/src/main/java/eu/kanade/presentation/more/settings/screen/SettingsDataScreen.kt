--- conflicted
+++ resolved
@@ -54,12 +54,9 @@
 import tachiyomi.core.util.system.logcat
 import tachiyomi.domain.backup.service.BackupPreferences
 import tachiyomi.domain.library.service.LibraryPreferences
-<<<<<<< HEAD
-import tachiyomi.domain.sync.SyncPreferences
-=======
 import tachiyomi.i18n.MR
 import tachiyomi.presentation.core.i18n.stringResource
->>>>>>> 0d1bced1
+import tachiyomi.domain.sync.SyncPreferences
 import tachiyomi.presentation.core.util.collectAsState
 import uy.kohesive.injekt.Injekt
 import uy.kohesive.injekt.api.get
@@ -68,12 +65,7 @@
 
     @ReadOnlyComposable
     @Composable
-<<<<<<< HEAD
-    @StringRes
-    override fun getTitleRes() = R.string.label_backup_and_sync
-=======
-    override fun getTitleRes() = MR.strings.label_data_storage
->>>>>>> 0d1bced1
+    override fun getTitleRes() = MR.strings.label_backup_and_sync
 
     @Composable
     override fun getPreferences(): List<Preference> {
@@ -373,7 +365,7 @@
     val googleDriveSync = Injekt.get<GoogleDriveService>()
     return listOf(
         Preference.PreferenceItem.TextPreference(
-            title = stringResource(R.string.pref_google_drive_sign_in),
+            title = stringResource(MR.string.pref_google_drive_sign_in),
             onClick = {
                 val intent = googleDriveSync.getSignInIntent()
                 context.startActivity(intent)
@@ -398,13 +390,13 @@
                     val result = googleDriveSync.deleteSyncDataFromGoogleDrive()
                     when (result) {
                         GoogleDriveSyncService.DeleteSyncDataStatus.NOT_INITIALIZED -> context.toast(
-                            R.string.google_drive_not_signed_in,
+                            MR.string.google_drive_not_signed_in,
                         )
                         GoogleDriveSyncService.DeleteSyncDataStatus.NO_FILES -> context.toast(
-                            R.string.google_drive_sync_data_not_found,
+                            MR.string.google_drive_sync_data_not_found,
                         )
                         GoogleDriveSyncService.DeleteSyncDataStatus.SUCCESS -> context.toast(
-                            R.string.google_drive_sync_data_purged,
+                            MR.string.google_drive_sync_data_purged,
                         )
                     }
                 }
@@ -414,7 +406,7 @@
     }
 
     return Preference.PreferenceItem.TextPreference(
-        title = stringResource(R.string.pref_google_drive_purge_sync_data),
+        title = stringResource(MR.string.pref_google_drive_purge_sync_data),
         onClick = { showPurgeDialog.value = true },
     )
 }
@@ -426,11 +418,11 @@
 ) {
     AlertDialog(
         onDismissRequest = onDismissRequest,
-        title = { Text(text = stringResource(R.string.pref_purge_confirmation_title)) },
-        text = { Text(text = stringResource(R.string.pref_purge_confirmation_message)) },
+        title = { Text(text = stringResource(MR.string.pref_purge_confirmation_title)) },
+        text = { Text(text = stringResource(MR.string.pref_purge_confirmation_message)) },
         dismissButton = {
             TextButton(onClick = onDismissRequest) {
-                Text(text = stringResource(R.string.action_cancel))
+                Text(text = stringResource(MR.string.action_cancel))
             }
         },
         confirmButton = {
@@ -446,8 +438,8 @@
     val scope = rememberCoroutineScope()
     return listOf(
         Preference.PreferenceItem.EditTextPreference(
-            title = stringResource(R.string.pref_sync_host),
-            subtitle = stringResource(R.string.pref_sync_host_summ),
+            title = stringResource(MR.string.pref_sync_host),
+            subtitle = stringResource(MR.string.pref_sync_host_summ),
             pref = syncPreferences.syncHost(),
             onValueChanged = { newValue ->
                 scope.launch {
@@ -460,8 +452,8 @@
             },
         ),
         Preference.PreferenceItem.EditTextPreference(
-            title = stringResource(R.string.pref_sync_api_key),
-            subtitle = stringResource(R.string.pref_sync_api_key_summ),
+            title = stringResource(MR.string.pref_sync_api_key),
+            subtitle = stringResource(MR.string.pref_sync_api_key_summ),
             pref = syncPreferences.syncAPIKey(),
         ),
     )
@@ -480,7 +472,7 @@
                     if (!SyncDataJob.isAnyJobRunning(context)) {
                         SyncDataJob.startNow(context)
                     } else {
-                        context.toast(R.string.sync_in_progress)
+                        context.toast(MR.string.sync_in_progress)
                     }
                 }
             },
@@ -488,11 +480,11 @@
         )
     }
     return Preference.PreferenceGroup(
-        title = stringResource(R.string.pref_sync_now_group_title),
+        title = stringResource(MR.string.pref_sync_now_group_title),
         preferenceItems = listOf(
             Preference.PreferenceItem.TextPreference(
-                title = stringResource(R.string.pref_sync_now),
-                subtitle = stringResource(R.string.pref_sync_now_subtitle),
+                title = stringResource(MR.string.pref_sync_now),
+                subtitle = stringResource(MR.string.pref_sync_now_subtitle),
                 onClick = {
                     showDialog = true
                 },
@@ -508,21 +500,21 @@
     val lastSync by syncPreferences.lastSyncTimestamp().collectAsState()
 
     return Preference.PreferenceGroup(
-        title = stringResource(R.string.pref_sync_service_category),
+        title = stringResource(MR.string.pref_sync_service_category),
         preferenceItems = listOf(
             Preference.PreferenceItem.ListPreference(
                 pref = syncIntervalPref,
-                title = stringResource(R.string.pref_sync_interval),
+                title = stringResource(MR.string.pref_sync_interval),
                 entries = mapOf(
-                    0 to stringResource(R.string.off),
-                    30 to stringResource(R.string.update_30min),
-                    60 to stringResource(R.string.update_1hour),
-                    180 to stringResource(R.string.update_3hour),
-                    360 to stringResource(R.string.update_6hour),
-                    720 to stringResource(R.string.update_12hour),
-                    1440 to stringResource(R.string.update_24hour),
-                    2880 to stringResource(R.string.update_48hour),
-                    10080 to stringResource(R.string.update_weekly),
+                    0 to stringResource(MR.string.off),
+                    30 to stringResource(MR.string.update_30min),
+                    60 to stringResource(MR.string.update_1hour),
+                    180 to stringResource(MR.string.update_3hour),
+                    360 to stringResource(MR.string.update_6hour),
+                    720 to stringResource(MR.string.update_12hour),
+                    1440 to stringResource(MR.string.update_24hour),
+                    2880 to stringResource(MR.string.update_48hour),
+                    10080 to stringResource(MR.string.update_weekly),
                 ),
                 onValueChanged = {
                     SyncDataJob.setupTask(context, it)
@@ -530,7 +522,7 @@
                 },
             ),
             Preference.PreferenceItem.InfoPreference(
-                stringResource(R.string.last_synchronization, relativeTimeSpanString(lastSync)),
+                stringResource(MR.string.last_synchronization, relativeTimeSpanString(lastSync)),
             ),
         ),
     )
@@ -543,11 +535,11 @@
 ) {
     AlertDialog(
         onDismissRequest = onDismissRequest,
-        title = { Text(text = stringResource(R.string.pref_sync_confirmation_title)) },
-        text = { Text(text = stringResource(R.string.pref_sync_confirmation_message)) },
+        title = { Text(text = stringResource(MR.string.pref_sync_confirmation_title)) },
+        text = { Text(text = stringResource(MR.string.pref_sync_confirmation_message)) },
         dismissButton = {
             TextButton(onClick = onDismissRequest) {
-                Text(text = stringResource(R.string.action_cancel))
+                Text(text = stringResource(MR.string.action_cancel))
             }
         },
         confirmButton = {
