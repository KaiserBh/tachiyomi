--- conflicted
+++ resolved
@@ -31,12 +31,8 @@
         </activity>
         <activity
             android:name=".ui.manga.MangaActivity"
-<<<<<<< HEAD
-            android:parentActivityName=".ui.main.MainActivity">
-=======
             android:parentActivityName=".ui.main.MainActivity"
             android:exported="true">
->>>>>>> c9e1e6e0
         </activity>
         <activity
             android:name=".ui.reader.ReaderActivity"
