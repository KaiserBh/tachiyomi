--- conflicted
+++ resolved
@@ -1,11 +1,6 @@
 <?xml version="1.0" encoding="utf-8"?>
 <changelog bulletedList="true">
 
-<<<<<<< HEAD
-    <changelogversion versionName="v5.0.3" changeDate="">
-        <changelogtext>EH: Fix link importer</changelogtext>
-
-=======
     <changelogversion versionName="v0.6.1" changeDate="">
         <changelogtext>Bugfix release.</changelogtext>
     </changelogversion>
@@ -29,7 +24,6 @@
     </changelogversion>
 
     <changelogversion versionName="v0.5.2" changeDate="">
->>>>>>> bfa386ac
         <changelogtext>New backup system. Smaller file size but requires a network connection to restore.</changelogtext>
 
         <changelogtext>Fixed descriptions showing a single line.</changelogtext>
@@ -44,6 +38,9 @@
 
         <changelogtext>Last read page is now retained in webtoon reader.</changelogtext>
 
+    </changelogversion>
+
+    <changelogversion versionName="v0.5.1" changeDate="">
         <changelogtext>Added an option to auto download from selected categories.</changelogtext>
 
         <changelogtext>Handle a few more directories for local manga.</changelogtext>
@@ -55,31 +52,7 @@
         <changelogtext>Fixed gallery not showing saved images.</changelogtext>
     </changelogversion>
 
-    <changelogversion versionName="v5.0.2" changeDate="">
-        <changelogtext>EH: Fix nhentai source only showing first page.</changelogtext>
-    </changelogversion>
-
-    <changelogversion versionName="v5.0.1" changeDate="">
-        <changelogtext>EH: Add the ability to download favorites from your E-Hentai/ExHentai account.</changelogtext>
-
-        <changelogtext>Fix downloader breaking on some manga.</changelogtext>
-    </changelogversion>
-
-    <changelogversion versionName="v5.0.0" changeDate="">
-        <changelogtext>EH: Add namespace existence searching.</changelogtext>
-
-        <changelogtext>EH: Added advanced search options.</changelogtext>
-
-        <changelogtext>EH: Pressing retry on an E-Hentai/ExHentai image that failed to download will now properly download the image from a different server.</changelogtext>
-
-        <changelogtext>EH: Gallery info screen is now selectable.</changelogtext>
-
-        <changelogtext>EH: Add app lock feature.</changelogtext>
-
-        <changelogtext>EH: Added PervEden and nhentai sources.</changelogtext>
-
-        <changelogtext>EH: Various bug fixes.</changelogtext>
-
+    <changelogversion versionName="v0.5.0" changeDate="">
         <changelogtext>Support for local manga. Head to the [a href="https://github.com/inorichi/tachiyomi/wiki/Local-manga"]wiki page[/a] for instructions.</changelogtext>
 
         <changelogtext>Added an option to detect and remove the white borders of the images.</changelogtext>
@@ -95,42 +68,138 @@
         <changelogtext>Fixed lost covers on some devices.</changelogtext>
     </changelogversion>
 
-    <changelogversion versionName="v4.0.1" changeDate="">
-        <changelogtext>Fixed duplicate galleries bug</changelogtext>
-    </changelogversion>
-
-    <changelogversion versionName="v4.0.0" changeDate="">
-        <changelogtext>
-            [b]Important![/b] The application is now signed with a different key, you must migrate over your previous library if you wish to keep it!
+    <changelogversion versionName="v0.4.2" changeDate="">
+        <changelogtext>Added support for Anilist and Kitsu.</changelogtext>
+
+        <changelogtext>Added library refresh option to library updates tab.</changelogtext>
+
+        <changelogtext>Back button closes drawers before exiting the app.</changelogtext>
+
+        <changelogtext>Fixed issues when using custom app language.</changelogtext>
+
+        <changelogtext>Fixed updater in Android N.</changelogtext>
+
+        <changelogtext>Fixed Mangafox search.</changelogtext>
+    </changelogversion>
+
+    <changelogversion versionName="v0.4.1" changeDate="">
+        <changelogtext>Added an app's language selector.</changelogtext>
+
+        <changelogtext>Added options to sort the library and merged them with the filters.</changelogtext>
+
+        <changelogtext>Added an option to automatically download chapters.</changelogtext>
+
+        <changelogtext>Fixed performance issues when using a custom downloads directory, especially in the library updates tab.</changelogtext>
+
+        <changelogtext>Fixed gesture conflicts with the contextual menu and the webtoon reader.</changelogtext>
+
+        <changelogtext>Fixed wrong page direction when using volume keys for the right to left reader.</changelogtext>
+
+        <changelogtext>Fixed many crashes.</changelogtext>
+    </changelogversion>
+
+    <changelogversion versionName="v0.4.0" changeDate="">
+        <changelogtext>The download manager has been rewritten and it's possible some of your downloads
+            aren't recognized anymore. It's recommended to manually delete everything and start over.
         </changelogtext>
 
-        <changelogtext>
-            Upstream merge
+        <changelogtext>Now it's possible to download to any folder in a SD card.</changelogtext>
+
+        <changelogtext>The download directory setting has been reset.</changelogtext>
+
+        <changelogtext>Active downloads now persist after restarts.</changelogtext>
+
+        <changelogtext>Allow to bookmark chapters.</changelogtext>
+
+        <changelogtext>Allow to share or save a single page while reading with a long tap.</changelogtext>
+
+        <changelogtext>Added italian translation.</changelogtext>
+
+        <changelogtext>Image is now the default decoder.</changelogtext>
+    </changelogversion>
+
+    <changelogversion versionName="v0.3.2" changeDate="">
+        <changelogtext>Added a new image decoder. It should be faster than Rapid and more reliable than Skia.</changelogtext>
+
+        <changelogtext>Removed the advanced setting reencode images. Use the new image decoder instead.</changelogtext>
+    </changelogversion>
+
+    <changelogversion versionName="v0.3.1" changeDate="">
+        <changelogtext>Fixed a crash when opening latest updates. ([a href="https://github.com/inorichi/tachiyomi/issues/495"]#495[/a])</changelogtext>
+    </changelogversion>
+
+    <changelogversion versionName="v0.3.0" changeDate="">
+        <changelogtext>Added a new tab to show latest manga updates from the catalogues. ([a href="https://github.com/inorichi/tachiyomi/issues/61"]#61[/a])</changelogtext>
+
+        <changelogtext>Added genre filter for catalogues. ([a href="https://github.com/inorichi/tachiyomi/issues/428"]#428[/a])</changelogtext>
+
+        <changelogtext>Added an optional auto updater (not available for F-Droid installs). ([a href="https://github.com/inorichi/tachiyomi/issues/449"]#449[/a])</changelogtext>
+
+        <changelogtext>Added an option to display the library as a list. ([a href="https://github.com/inorichi/tachiyomi/issues/224"]#224[/a])</changelogtext>
+
+        <changelogtext>Added a customizable color filter for the reader. ([a href="https://github.com/inorichi/tachiyomi/issues/432"]#432[/a])</changelogtext>
+
+        <changelogtext>Added share intent in the info tab of a manga. ([a href="https://github.com/inorichi/tachiyomi/issues/340"]#340[/a])</changelogtext>
+
+        <changelogtext>Allow to launcher shortcuts for manga. ([a href="https://github.com/inorichi/tachiyomi/issues/435"]#435[/a])</changelogtext>
+
+        <changelogtext>Allow to select categories to update in global update. ([a href="https://github.com/inorichi/tachiyomi/issues/461"]#461[/a])</changelogtext>
+
+        <changelogtext>Redesigned source tab in preferences, now it allows to hide unwanted sources and languages. ([a href="https://github.com/inorichi/tachiyomi/issues/447"]#447[/a])</changelogtext>
+
+        <changelogtext>Fixed single page chapters not appending the next one. ([a href="https://github.com/inorichi/tachiyomi/issues/468"]#468[/a])</changelogtext>
+
+        <changelogtext>Fixed reader status bar reappearing after focus restore. ([a href="https://github.com/inorichi/tachiyomi/issues/408"]#408[/a])</changelogtext>
+
+        <changelogtext>Fixed various crashes in the webtoon reader.</changelogtext>
+    </changelogversion>
+
+    <changelogversion versionName="v0.2.3" changeDate="">
+        <changelogtext>Added a history of reading. ([a href="https://github.com/inorichi/tachiyomi/issues/316"]#316[/a])</changelogtext>
+
+        <changelogtext>Added an option to select the initial screen. ([a href="https://github.com/inorichi/tachiyomi/issues/395"]#395[/a])</changelogtext>
+
+        <changelogtext>Added spanish and portuguese translations. ([a href="https://github.com/inorichi/tachiyomi/issues/365"]#365[/a], [a href="https://github.com/inorichi/tachiyomi/issues/375"]#375[/a])</changelogtext>
+
+        <changelogtext>Added sources "Mangasee" and "Wie Manga!" ([a href="https://github.com/inorichi/tachiyomi/issues/355"]#355[/a], [a href="https://github.com/inorichi/tachiyomi/issues/379"]#379[/a])</changelogtext>
+
+        <changelogtext>New design for the reader's menu. ([a href="https://github.com/inorichi/tachiyomi/issues/368"]#368[/a])</changelogtext>
+
+        <changelogtext>When resuming chapters, the new loader starts from the page that was opened, instead of from the beginning. ([a href="https://github.com/inorichi/tachiyomi/issues/268"]#268[/a])</changelogtext>
+
+        <changelogtext>Custom brightness in the reader can be set even lower by applying a black layer on the top. ([a href="https://github.com/inorichi/tachiyomi/issues/362"]#362[/a])</changelogtext>
+
+        <changelogtext>Fixed reader's status bar reappearing in Android versions older than Kit Kat. ([a href="https://github.com/inorichi/tachiyomi/issues/359"]#359[/a])</changelogtext>
+
+        <changelogtext>Fixed UI bugs. ([a href="https://github.com/inorichi/tachiyomi/issues/332"]#332[/a], [a href="https://github.com/inorichi/tachiyomi/issues/333"]#333[/a], [a href="https://github.com/inorichi/tachiyomi/issues/351"]#351[/a], [a href="https://github.com/inorichi/tachiyomi/issues/361"]#361[/a])</changelogtext>
+
+        <changelogtext>Fixed empty library covers.</changelogtext>
+
+        <changelogtext>Fixed some random crashes (most of them when downloading chapters).</changelogtext>
+    </changelogversion>
+
+    <changelogversion versionName="v0.2.2" changeDate="">
+        <changelogtext>[b]Important![/b] Now chapters follow the order of the sources. [b]It's required that you update your entire library
+            before reading to sync them.[/b] Old behavior can be restored for a manga in the overflow menu of the chapters tab.
         </changelogtext>
 
-        <changelogtext>
-            Backend rewrite
-        </changelogtext>
-
-        <changelogtext>
-            Optimizations to cookies and ExHentai login
-        </changelogtext>
-
-        <changelogtext>
-            Add more customization to E-Hentai/ExHentai
-        </changelogtext>
-
-        <changelogtext>
-            Add offline gallery search engine
-        </changelogtext>
-
-        <changelogtext>
-            Various aesthetic improvements
-        </changelogtext>
-
-        <changelogtext>
-            Bugfixes and more improvements
-        </changelogtext>
+        <changelogtext>Kissmanga now loads through CloudFlare.</changelogtext>
+
+        <changelogtext>Persistent cookies have been added for a better experience with CloudFlare sites.</changelogtext>
+
+        <changelogtext>Added link to manga website in the info page. [a href="https://github.com/inorichi/tachiyomi/issues/157"]#157[/a]</changelogtext>
+
+        <changelogtext>Added notifications for downloads. [a href="https://github.com/inorichi/tachiyomi/pull/289"]#289[/a]</changelogtext>
+
+        <changelogtext>Added more options to recent updates. [a href="https://github.com/inorichi/tachiyomi/pull/324"]#324[/a]</changelogtext>
+
+        <changelogtext>Remember last active category. [a href="https://github.com/inorichi/tachiyomi/issues/261"]#261[/a]</changelogtext>
+
+        <changelogtext>Fixed a bug with seamless mode for chapters with less than 5 pages. [a href="https://github.com/inorichi/tachiyomi/issues/291"]#291[/a]</changelogtext>
+
+        <changelogtext>Improved chapter recognition.</changelogtext>
+
+        <changelogtext>Bugfixes and more improvements.</changelogtext>
     </changelogversion>
 
 </changelog>