--- conflicted
+++ resolved
@@ -1,9 +1,5 @@
 <resources>
-<<<<<<< HEAD
-    <string name="app_name">TachiyomiEH</string>
-=======
-    <string name="app_name" translatable="false">Tachiyomi</string>
->>>>>>> 8e4dd030
+    <string name="app_name" translatable="false">TachiyomiEH</string>
 
     <string name="name">Name</string>
 
