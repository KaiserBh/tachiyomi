--- conflicted
+++ resolved
@@ -8,14 +8,9 @@
     <string name="label_download_queue">Download queue</string>
     <string name="label_library">My library</string>
     <string name="label_recent_manga">Recently read</string>
-<<<<<<< HEAD
-    <string name="label_recent_updates">Recent updates</string>
     <string name="label_catalogues">Galleries</string>
-=======
-    <string name="label_catalogues">Catalogues</string>
     <string name="label_recent_updates">Library updates</string>
     <string name="label_latest_updates">Latest updates</string>
->>>>>>> c9e1e6e0
     <string name="label_categories">Categories</string>
     <string name="label_selected">Selected: %1$d</string>
     <string name="label_backup">Backup</string>
